import { afterEach, beforeAll, beforeEach, describe, expect, test } from '@jest/globals'
import { algoKitLogCaptureFixture, algorandFixture, getTestAccount } from '@algorandfoundation/algokit-utils/testing'
import { consoleLogger } from '@algorandfoundation/algokit-utils/types/logging'
import { AlgoAmount } from '@algorandfoundation/algokit-utils/types/amount'
import { Account, decodeAddress, encodeAddress, getApplicationAddress } from 'algosdk'
import { assetOptIn, transferAlgos, transferAsset } from '@algorandfoundation/algokit-utils'
import { StakingPoolClient } from '../contracts/clients/StakingPoolClient'
import { ValidatorRegistryClient } from '../contracts/clients/ValidatorRegistryClient'
import {
    addStake,
    addStakingPool,
    addValidator,
    ALGORAND_ZERO_ADDRESS_STRING,
    claimTokens,
    createAsset,
    createValidatorConfig,
    epochBalanceUpdate,
    GATING_TYPE_ASSET_ID,
    GATING_TYPE_ASSETS_CREATED_BY,
    getCurMaxStakePerPool,
    getMbrAmountsFromValidatorClient,
    getPoolAvailBalance,
    getPoolInfo,
    getProtocolConstraints,
    getStakedPoolsForAccount,
    getStakeInfoFromBoxValue,
    getStakerInfo,
    getTokenPayoutRatio,
    getValidatorState,
    incrementRoundNumberBy,
    logStakingPoolInfo,
    ProtocolConstraints,
    removeStake,
    StakedInfo,
    ValidatorConfig,
    ValidatorPoolKey,
    verifyRewardAmounts,
} from './helpers'

const FEE_SINK_ADDR = 'Y76M3MSY6DKBRHBL7C3NNDXGS5IIMQVQVUAB6MP4XEMMGVF2QWNPL226CA'

const MaxPoolsPerNode = 3
// Periodically set this to max amount allowed in protocol (200 atm) but when testing more frequently this should be lowered to something like 20 stakers
// The ValidatorWFullPoolWRewards test is 'skip'ped for now - but should be periodically enabled for testing.
const MaxStakersPerPool = 200

const fixture = algorandFixture({ testAccountFunding: AlgoAmount.Algos(10000) })
const logs = algoKitLogCaptureFixture()

// algokit.Config.configure({ debug: true });

const MaxAlgoPerPool = AlgoAmount.Algos(100_000).microAlgos
let validatorMasterClient: ValidatorRegistryClient
let poolClient: StakingPoolClient

let validatorMbr: bigint
let poolMbr: bigint
let poolInitMbr: bigint
let stakerMbr: bigint

// =====
// First construct the 'template' pool and then the master validator contract that everything will use
beforeAll(async () => {
    await fixture.beforeEach()
    // testAccount here is the account that creates the Validator master contracts themselves - but basically one-time thing to be ignored
    const { algod, testAccount } = fixture.context

    // Generate staking pool template instance that the validator registry will reference
    poolClient = new StakingPoolClient(
        {
            sender: testAccount,
            resolveBy: 'id',
            id: 0,
        },
        algod,
    )
    const { approvalCompiled } = await poolClient.appClient.compile({
        deployTimeParams: {
            nfdRegistryAppId: 0,
            feeSinkAddr: decodeAddress(FEE_SINK_ADDR).publicKey,
        },
    })
    validatorMasterClient = new ValidatorRegistryClient(
        {
            sender: testAccount,
            resolveBy: 'id',
            id: 0,
            deployTimeParams: {
                nfdRegistryAppId: 0,
            },
        },
        algod,
    )

    const validatorApp = await validatorMasterClient.create.createApplication({})
    // verify that the constructed validator contract is initialized as expected
    expect(validatorApp.appId).toBeDefined()
    expect(validatorApp.appAddress).toBeDefined()

    const validatorGlobalState = await validatorMasterClient.appClient.getGlobalState()
    expect(validatorGlobalState.numV.value).toEqual(0)
    expect(validatorGlobalState.foo).toBeUndefined() // sanity check that undefined states doesn't match 0.

    // need 2 ALGO for things to really work at all w/ this validator contract account so get that out of the way
    await validatorMasterClient.appClient.fundAppAccount(AlgoAmount.Algos(2))
    // Load the staking pool contract bytecode into the validator contract via box storage so it can later deploy
    const composer = validatorMasterClient
        .compose()
        .initStakingContract({ approvalProgramSize: approvalCompiled.compiledBase64ToBytes.length })

    // load the StakingPool contract into box storage of the validator
    // call loadStakingContractData - chunking the data from approvalCompiled 2000 bytes at a time
    for (let i = 0; i < approvalCompiled.compiledBase64ToBytes.length; i += 2000) {
        composer.loadStakingContractData({
            offset: i,
            data: approvalCompiled.compiledBase64ToBytes.subarray(i, i + 2000),
        })
    }
    await composer.finalizeStakingContract({}).execute({ populateAppCallResources: true })
    ;[validatorMbr, poolMbr, poolInitMbr, stakerMbr] = await getMbrAmountsFromValidatorClient(validatorMasterClient)
})

describe('MultValidatorAddCheck', () => {
    beforeEach(fixture.beforeEach)
    beforeEach(logs.beforeEach)
    afterEach(logs.afterEach)

    // Just verify adding new validators and their ids incrementing and mbrs being covered, etc.,
    test('validatorAddTests', async () => {
        const validatorOwnerAccount = await getTestAccount(
            { initialFunds: AlgoAmount.Algos(500), suppressLog: true },
            fixture.context.algod,
            fixture.context.kmd,
        )
        const validatorsAppRef = await validatorMasterClient.appClient.getAppReference()
        const origMbr = (await fixture.context.algod.accountInformation(validatorsAppRef.appAddress).do())[
            'min-balance'
        ]

        const config = createValidatorConfig({
            owner: validatorOwnerAccount.addr,
            manager: validatorOwnerAccount.addr,
            validatorCommissionAddress: validatorOwnerAccount.addr,
        })
        let expectedID = 1
        let validatorId = await addValidator(
            fixture.context,
            validatorMasterClient,
            validatorOwnerAccount,
            config,
            validatorMbr,
        )
        expect(validatorId).toEqual(expectedID)
        const newMbr = (await fixture.context.algod.accountInformation(validatorsAppRef.appAddress).do())['min-balance']
        expect(newMbr).toEqual(origMbr + Number(validatorMbr))

        expectedID += 1
        validatorId = await addValidator(
            fixture.context,
            validatorMasterClient,
            validatorOwnerAccount,
            config,
            validatorMbr,
        )
        expect(validatorId).toEqual(expectedID)
        expectedID += 1
        validatorId = await addValidator(
            fixture.context,
            validatorMasterClient,
            validatorOwnerAccount,
            config,
            validatorMbr,
        )
        expect(validatorId).toEqual(expectedID)
    })
})

describe('StakeAdds', () => {
    beforeEach(fixture.beforeEach)
    beforeEach(logs.beforeEach)
    afterEach(logs.afterEach)

    let validatorId: number
    let validatorOwnerAccount: Account
    let poolAppId: bigint
    let firstPoolKey: ValidatorPoolKey

    // add validator and 1 pool for subsequent stake tests
    beforeAll(async () => {
        // Fund a 'validator account' that will be the validator owner.
        validatorOwnerAccount = await getTestAccount(
            { initialFunds: AlgoAmount.Algos(500), suppressLog: true },
            fixture.context.algod,
            fixture.context.kmd,
        )
        consoleLogger.info(`validator account ${validatorOwnerAccount.addr}`)

        const config = createValidatorConfig({
            owner: validatorOwnerAccount.addr,
            manager: validatorOwnerAccount.addr,
            validatorCommissionAddress: validatorOwnerAccount.addr,
            minEntryStake: BigInt(AlgoAmount.Algos(1000).microAlgos),
            maxAlgoPerPool: BigInt(MaxAlgoPerPool), // this comes into play in later tests !!
            percentToValidator: 50000, // 5%
            poolsPerNode: MaxPoolsPerNode,
        })

        validatorId = await addValidator(
            fixture.context,
            validatorMasterClient,
            validatorOwnerAccount,
            config,
            validatorMbr,
        )

        // Add new pool - then we'll add stake and verify balances.
        firstPoolKey = await addStakingPool(
            fixture.context,
            validatorMasterClient,
            validatorId,
            1,
            validatorOwnerAccount,
            poolMbr,
            poolInitMbr,
        )
        // should be [validator id, pool id (1 based)]
        expect(firstPoolKey.id).toEqual(BigInt(validatorId))
        expect(firstPoolKey.poolId).toEqual(1n)

        // get the app id via contract call - it should match what we just got back in poolKey[2]
        poolAppId = (
            await validatorMasterClient.getPoolAppId(
                { validatorId: firstPoolKey.id, poolId: firstPoolKey.poolId },
                { sendParams: { populateAppCallResources: true } },
            )
        ).return!
        expect(firstPoolKey.poolAppId).toEqual(poolAppId)

        const stateData = await getValidatorState(validatorMasterClient, validatorId)
        expect(stateData.numPools).toEqual(1)
        expect(stateData.totalAlgoStaked).toEqual(0n)
        expect(stateData.totalStakers).toEqual(0n)

        const validatorGlobalState = await validatorMasterClient.appClient.getGlobalState()
        expect(validatorGlobalState.staked.value).toEqual(0)
        expect(validatorGlobalState.numStakers.value).toEqual(0)

        const poolInfo = await getPoolInfo(validatorMasterClient, firstPoolKey)
        expect(poolInfo.poolAppId).toEqual(BigInt(poolAppId))
        expect(poolInfo.totalStakers).toEqual(0)
        expect(poolInfo.totalAlgoStaked).toEqual(0n)
    })

    // Creates dummy staker:
    // adds 'not enough' 1000 algo but taking out staker mbr - fails because <1000 min - checks failure
    // adds 1000 algo (plus enough to cover staker mbr)
    // tries to remove 200 algo (checks failure) because it would go below 1000 algo min.
    // adds 1000 algo more - should end at exactly 2000 algo staked
    test('firstStaker', async () => {
        // get current balance of staker pool (should already include needed MBR in balance - but subtract it out, so it's seen as the '0' amount)
        const origStakePoolInfo = await fixture.context.algod.accountInformation(getApplicationAddress(poolAppId)).do()

        // Fund a 'staker account' that will be the new 'staker'
        const stakerAccount = await getTestAccount(
            { initialFunds: AlgoAmount.Algos(5000), suppressLog: true },
            fixture.context.algod,
            fixture.context.kmd,
        )
        // Start by funding 'not enough' (we pay minimum stake [but no mbr]) - should fail (!)
        await expect(
            addStake(fixture.context, validatorMasterClient, validatorId, stakerAccount, AlgoAmount.Algos(1000), 0n),
        ).rejects.toThrowError()

        // now stake 1000(+mbr), min for this pool - for the first time - which means actual stake amount will be reduced
        // by 'first time staker' fee to cover MBR (which goes to VALIDATOR contract account, not staker contract account!)
        // we pay the extra here so the final staked amount should be exactly 1000
        const stakeAmount1 = AlgoAmount.MicroAlgos(
            AlgoAmount.Algos(1000).microAlgos + AlgoAmount.MicroAlgos(Number(stakerMbr)).microAlgos,
        )
        const [stakedPoolKey, fees1] = await addStake(
            fixture.context,
            validatorMasterClient,
            validatorId,
            stakerAccount,
            stakeAmount1,
            0n,
        )
        // should match info from first staking pool
        expect(stakedPoolKey.id).toEqual(firstPoolKey.id)
        expect(stakedPoolKey.poolId).toEqual(firstPoolKey.poolId)
        expect(stakedPoolKey.poolAppId).toEqual(firstPoolKey.poolAppId)

        let poolInfo = await getPoolInfo(validatorMasterClient, firstPoolKey)
        expect(poolInfo.totalStakers).toEqual(1)
        expect(poolInfo.totalAlgoStaked).toEqual(BigInt(stakeAmount1.microAlgos - Number(stakerMbr)))

        expect((await getValidatorState(validatorMasterClient, validatorId)).totalStakers).toEqual(1n)

        let validatorGlobalState = await validatorMasterClient.appClient.getGlobalState()
        expect(validatorGlobalState.staked.value).toEqual(stakeAmount1.microAlgos - Number(stakerMbr))
        expect(validatorGlobalState.numStakers.value).toEqual(1)

        const poolBalance1 = await fixture.context.algod.accountInformation(getApplicationAddress(poolAppId)).do()
        expect(poolBalance1.amount).toEqual(origStakePoolInfo.amount + stakeAmount1.microAlgos - Number(stakerMbr))

        // now try to remove partial amount - which should fail because it will take staked amount to < its 'minimum amount'
        const ourPoolClient = new StakingPoolClient(
            { sender: stakerAccount, resolveBy: 'id', id: stakedPoolKey.poolAppId },
            fixture.context.algod,
        )
        await expect(removeStake(ourPoolClient, stakerAccount, AlgoAmount.Algos(200))).rejects.toThrowError()

        // verify pool stake didn't change!
        poolInfo = await getPoolInfo(validatorMasterClient, firstPoolKey)
        expect(poolInfo.totalAlgoStaked).toEqual(BigInt(stakeAmount1.microAlgos - Number(stakerMbr)))
        expect((await getValidatorState(validatorMasterClient, validatorId)).totalStakers).toEqual(1n)

        validatorGlobalState = await validatorMasterClient.appClient.getGlobalState()
        expect(validatorGlobalState.staked.value).toEqual(stakeAmount1.microAlgos - Number(stakerMbr))
        expect(validatorGlobalState.numStakers.value).toEqual(1)

        // stake again for 1000 more - should go to same pool (!)
        const stakeAmount2 = AlgoAmount.Algos(1000)
        const [stakedKey2, fees2] = await addStake(
            fixture.context,
            validatorMasterClient,
            validatorId,
            stakerAccount,
            stakeAmount2,
            0n,
        )
        // should be same as what we added prior
        expect(stakedKey2.id).toEqual(firstPoolKey.id)
        expect(stakedKey2.poolId).toEqual(firstPoolKey.poolId)
        expect(stakedKey2.poolAppId).toEqual(firstPoolKey.poolAppId)
        // verify pool state changed...
        poolInfo = await getPoolInfo(validatorMasterClient, firstPoolKey)
        expect(poolInfo.totalAlgoStaked).toEqual(
            BigInt(stakeAmount1.microAlgos - Number(stakerMbr) + stakeAmount2.microAlgos),
        )
        // and global state changed
        validatorGlobalState = await validatorMasterClient.appClient.getGlobalState()
        expect(validatorGlobalState.staked.value).toEqual(
            stakeAmount1.microAlgos - Number(stakerMbr) + stakeAmount2.microAlgos,
        )

        // ....and verify data for the 'staker' is correct as well
        const stakerInfo = await getStakerInfo(ourPoolClient, stakerAccount)
        expect(encodeAddress(stakerInfo.staker.publicKey)).toEqual(stakerAccount.addr)
        // should be full 2000 algos (we included extra for mbr to begin with)
        expect(stakerInfo.balance).toEqual(BigInt(AlgoAmount.Algos(2000).microAlgos))

        expect((await getValidatorState(validatorMasterClient, validatorId)).totalStakers).toEqual(1n)

        // let's also get list of all staked pools we're part of... should only contain 1 entry and just be our pool
        const allPools = await getStakedPoolsForAccount(validatorMasterClient, stakerAccount)
        expect(allPools).toHaveLength(1)
        expect(allPools[0]).toEqual(firstPoolKey)

        // second balance check of pool - it should increase by full stake amount since existing staker staked again, so no additional
        // mbr was needed
        const poolBalance2 = await fixture.context.algod.accountInformation(getApplicationAddress(poolAppId)).do()
        expect(poolBalance2.amount).toEqual(poolBalance1.amount + stakeAmount2.microAlgos)

        const stakerAcctBalance = await fixture.context.algod.accountInformation(stakerAccount.addr).do()
        expect(stakerAcctBalance.amount).toEqual(
            AlgoAmount.Algos(5000).microAlgos - // funded amount
                stakeAmount1.microAlgos -
                stakeAmount2.microAlgos -
                fees1.microAlgos -
                fees2.microAlgos,
        )

        // Verify 'total' staked from validator contract
        const stateData = await getValidatorState(validatorMasterClient, validatorId)
        expect(stateData.numPools).toEqual(1)
        expect(stateData.totalAlgoStaked).toEqual(
            BigInt(stakeAmount1.microAlgos + stakeAmount2.microAlgos - Number(stakerMbr)),
        )
        expect(stateData.totalStakers).toEqual(1n)
        // and. globally
        validatorGlobalState = await validatorMasterClient.appClient.getGlobalState()
        expect(validatorGlobalState.staked.value).toEqual(
            stakeAmount1.microAlgos + stakeAmount2.microAlgos - Number(stakerMbr),
        )
    })

    // Creates new staker account
    // Adds 2000 algo to pool (not caring about mbr - so actual amount will be less the stakermbr amount)
    test('nextStaker', async () => {
        // get current balance of staker pool
        const origStakePoolInfo = await fixture.context.algod.accountInformation(getApplicationAddress(poolAppId)).do()
        // and of all pools
        const origValidatorState = await getValidatorState(validatorMasterClient, validatorId)

        // Fund a 'staker account' that will be the new 'staker'
        const stakerAccount = await getTestAccount(
            { initialFunds: AlgoAmount.Algos(5000), suppressLog: true },
            fixture.context.algod,
            fixture.context.kmd,
        )
        // add 2000 stake by random staker - should go to NEW slot - but this is still their first add, so they have to pay more mbr
        // this time - since it's over minimum... don't pay 'extra' - so we should ensure that the MBR is NOT part of what we stake
        const stakeAmount1 = AlgoAmount.Algos(2000)
        const [stakedPoolKey, fees] = await addStake(
            fixture.context,
            validatorMasterClient,
            validatorId,
            stakerAccount,
            stakeAmount1,
            0n,
        )
        // should be same as what we added prior
        expect(stakedPoolKey.id).toEqual(firstPoolKey.id)
        expect(stakedPoolKey.poolId).toEqual(firstPoolKey.poolId)
        expect(stakedPoolKey.poolAppId).toEqual(firstPoolKey.poolAppId)

        const poolBalance1 = await fixture.context.algod.accountInformation(getApplicationAddress(poolAppId)).do()
        expect(poolBalance1.amount).toEqual(origStakePoolInfo.amount + stakeAmount1.microAlgos - Number(stakerMbr))

        const stakerAcctBalance = await fixture.context.algod.accountInformation(stakerAccount.addr).do()
        expect(stakerAcctBalance.amount).toEqual(
            AlgoAmount.Algos(5000).microAlgos - // funded amount
                stakeAmount1.microAlgos -
                fees.microAlgos,
        )

        // let's also get list of all staked pools we're part of... should only contain 1 entry and just be our pool
        const allPools = await getStakedPoolsForAccount(validatorMasterClient, stakerAccount)
        expect(allPools).toHaveLength(1)
        expect(allPools[0]).toEqual(firstPoolKey)

        // Verify 'total' staked from validator contract
        const stateData = await getValidatorState(validatorMasterClient, validatorId)
        expect(stateData.numPools).toEqual(1)
        expect(stateData.totalAlgoStaked).toEqual(
            origValidatorState.totalAlgoStaked + BigInt(stakeAmount1.microAlgos - Number(stakerMbr)),
        )
        expect(stateData.totalStakers).toEqual(BigInt(2))
    })

    test('validatorPoolCheck', async () => {
        const poolInfo = await getPoolInfo(validatorMasterClient, firstPoolKey)
        expect(poolInfo.poolAppId).toEqual(BigInt(poolAppId))
        expect(poolInfo.totalStakers).toEqual(2)
        expect(poolInfo.totalAlgoStaked).toEqual(BigInt(AlgoAmount.Algos(4000).microAlgos - Number(stakerMbr)))
    })

    test('addMaxPoolsAndFill', async () => {
        const pools: ValidatorPoolKey[] = []
        const stakers: Account[] = []
        const poolsToCreate = MaxPoolsPerNode

        // capture current 'total' state for all pools
        const origValidatorState = await getValidatorState(validatorMasterClient, validatorId)

        // we create 'max pools per node' new pools on new node (first pool is still there which wee added as part of beforeAll)
        for (let i = 0; i < poolsToCreate; i += 1) {
            const newPool = await addStakingPool(
                fixture.context,
                validatorMasterClient,
                validatorId,
                2, // add to different node - otherwise we'll fail
                validatorOwnerAccount,
                poolMbr,
                poolInitMbr,
            )
            expect(newPool.poolId).toEqual(BigInt(2 + i))
            pools.push(newPool)
        }

        for (let i = 0; i < poolsToCreate; i += 1) {
            const poolInfo = await getPoolInfo(validatorMasterClient, pools[i])
            expect(poolInfo.poolAppId).toEqual(pools[i].poolAppId)
            expect(poolInfo.totalStakers).toEqual(0)
            expect(poolInfo.totalAlgoStaked).toEqual(0n)
        }

        // now create X new stakers
        for (let i = 0; i < poolsToCreate; i += 1) {
            // fund some new staker accounts (4)
            const stakerAccount = await getTestAccount(
                {
                    initialFunds: AlgoAmount.MicroAlgos(MaxAlgoPerPool + AlgoAmount.Algos(4000).microAlgos),
                    suppressLog: true,
                },
                fixture.context.algod,
                fixture.context.kmd,
            )
            stakers.push(stakerAccount)
        }
        // have the first max-1 of the max new stakers - add such that each pool is basically completely full but just
        // short, so we can still add a small amount later in a test.
        // add stake for each - each time should work and go to new pool (starting with first pool we added - the one
        // that's already there shouldn't have room).  Then next add of same size should fail. then next add of something
        // small should go to first pool again
        const stakeAmount = AlgoAmount.MicroAlgos(MaxAlgoPerPool - AlgoAmount.Algos(1000).microAlgos)
        for (let i = 0; i < poolsToCreate - 1; i += 1) {
            const [stakedPoolKey] = await addStake(
                fixture.context,
                validatorMasterClient,
                validatorId,
                stakers[i],
                stakeAmount,
                0n,
            )
            // should go to each pool in succession since it's basically the entire pool
            expect(stakedPoolKey.id).toEqual(pools[i].id)
            expect(stakedPoolKey.poolId).toEqual(pools[i].poolId)
            expect(stakedPoolKey.poolAppId).toEqual(pools[i].poolAppId)

            expect(await getStakedPoolsForAccount(validatorMasterClient, stakers[i])).toEqual([stakedPoolKey])
        }
        // now try to add larger stake from staker max-1... should fail... nothing free
        await expect(
            addStake(
                fixture.context,
                validatorMasterClient,
                validatorId,
                stakers[MaxPoolsPerNode - 1],
                AlgoAmount.MicroAlgos(MaxAlgoPerPool + AlgoAmount.Algos(1000).microAlgos),
                0n,
            ),
        ).rejects.toThrowError()

        // For last staker - get their staked pool list - should be empty
        expect(await getStakedPoolsForAccount(validatorMasterClient, stakers[MaxPoolsPerNode - 1])).toHaveLength(0)
        // have stakermaxPools-1 stake large amount - just barely under max - so should only fit in last pool
        const [fitTestStake1] = await addStake(
            fixture.context,
            validatorMasterClient,
            validatorId,
            stakers[MaxPoolsPerNode - 1],
            AlgoAmount.MicroAlgos(MaxAlgoPerPool - AlgoAmount.Algos(1000).microAlgos),
            0n,
        )
        expect(fitTestStake1.id).toEqual(pools[MaxPoolsPerNode - 1].id)
        expect(fitTestStake1.poolId).toEqual(pools[MaxPoolsPerNode - 1].poolId)
        expect(fitTestStake1.poolAppId).toEqual(pools[MaxPoolsPerNode - 1].poolAppId)

        // Now have staker maxPools-1 stake 1000 - it'll fit in last pool (just) since it first tries pools staker is already in
        const [fitTestStake2] = await addStake(
            fixture.context,
            validatorMasterClient,
            validatorId,
            stakers[MaxPoolsPerNode - 1],
            AlgoAmount.Algos(1000),
            0n,
        )
        expect(fitTestStake2.id).toEqual(pools[MaxPoolsPerNode - 1].id)
        expect(fitTestStake2.poolId).toEqual(pools[MaxPoolsPerNode - 1].poolId)
        expect(fitTestStake2.poolAppId).toEqual(pools[MaxPoolsPerNode - 1].poolAppId)

        // now try to add smallish stake from staker maxPools-1... should go to very first pool
        // # of stakers shouldn't increase!  They're new entrant into pool but already staked somewhere else !
        const [fitTestStake3] = await addStake(
            fixture.context,
            validatorMasterClient,
            validatorId,
            stakers[MaxPoolsPerNode - 1],
            AlgoAmount.Algos(1000),
            0n,
        )
        expect(fitTestStake3.id).toEqual(firstPoolKey.id)
        expect(fitTestStake3.poolId).toEqual(firstPoolKey.poolId)
        expect(fitTestStake3.poolAppId).toEqual(firstPoolKey.poolAppId)

        // For staker maxPools-1 - get their staked pool list - should now be two entries - pool maxPools+1 (pool #maxpools we added) then pool 1 (order of staking)
        const lastStakerPools = await getStakedPoolsForAccount(validatorMasterClient, stakers[MaxPoolsPerNode - 1])
        expect(lastStakerPools).toHaveLength(2)
        expect(lastStakerPools[0]).toEqual(pools[MaxPoolsPerNode - 1])
        expect(lastStakerPools[1]).toEqual(firstPoolKey)

        // Get 'total' staked from validator contract
        const stateData = await getValidatorState(validatorMasterClient, validatorId)
        consoleLogger.info(
            `num pools: ${stateData.numPools}, total staked:${stateData.totalAlgoStaked}, stakers:${stateData.totalStakers}`,
        )
        expect(stateData.numPools).toEqual(MaxPoolsPerNode + 1)
        expect(stateData.totalAlgoStaked).toEqual(
            origValidatorState.totalAlgoStaked +
                BigInt(stakeAmount.microAlgos * MaxPoolsPerNode) -
                BigInt(stakerMbr * BigInt(MaxPoolsPerNode)) +
                BigInt(AlgoAmount.Algos(2000).microAlgos),
        )
        expect(stateData.totalStakers).toEqual(BigInt(MaxPoolsPerNode + 2))
    })

    test('addThenRemoveStake', async () => {
        const stakerAccount = await getTestAccount(
            {
                initialFunds: AlgoAmount.Algos(10_000),
                suppressLog: true,
            },
            fixture.context.algod,
            fixture.context.kmd,
        )
        let amountStaked = 0
        // smallish amount of stake - should just get added to first pool
        const [addStake1, fees1] = await addStake(
            fixture.context,
            validatorMasterClient,
            validatorId,
            stakerAccount,
            AlgoAmount.Algos(1100),
            0n,
        )
        amountStaked += AlgoAmount.Algos(1100).microAlgos
        expect(addStake1.id).toEqual(firstPoolKey.id)
        expect(addStake1.poolId).toEqual(firstPoolKey.poolId)
        expect(addStake1.poolAppId).toEqual(firstPoolKey.poolAppId)

        // add again. should go to same place
        const [addStake2, fees2] = await addStake(
            fixture.context,
            validatorMasterClient,
            validatorId,
            stakerAccount,
            AlgoAmount.Algos(2000),
            0n,
        )
        amountStaked += AlgoAmount.Algos(2000).microAlgos

        expect(addStake2.id).toEqual(firstPoolKey.id)
        expect(addStake2.poolId).toEqual(firstPoolKey.poolId)
        expect(addStake2.poolAppId).toEqual(firstPoolKey.poolAppId)

        const stakerAcctBalance = await fixture.context.algod.accountInformation(stakerAccount.addr).do()
        expect(stakerAcctBalance.amount).toEqual(
            AlgoAmount.Algos(10_000).microAlgos - // funded amount
                amountStaked -
                fees1.microAlgos -
                fees2.microAlgos,
        )

        // Verify the staked data matches....
        const allPools = await getStakedPoolsForAccount(validatorMasterClient, stakerAccount)
        expect(allPools).toHaveLength(1)
        expect(allPools[0]).toEqual(firstPoolKey)
        // ....and verify data for the 'staker' is correct as well
        const ourPoolClient = new StakingPoolClient(
            { sender: stakerAccount, resolveBy: 'id', id: firstPoolKey.poolAppId },
            fixture.context.algod,
        )
        // The amount 'actually' staked won't include the MBR amount
        const stakerInfo = await getStakerInfo(ourPoolClient, stakerAccount)
        expect(encodeAddress(stakerInfo.staker.publicKey)).toEqual(stakerAccount.addr)
        expect(stakerInfo.balance).toEqual(BigInt(amountStaked - Number(stakerMbr)))

        // Get Pool info before removing stake..
        const preRemovePoolInfo = await getPoolInfo(validatorMasterClient, firstPoolKey)

        // then remove the stake !
        const removeFees = await removeStake(
            ourPoolClient,
            stakerAccount,
            AlgoAmount.MicroAlgos(Number(stakerInfo.balance)),
        )
        const newBalance = await fixture.context.algod.accountInformation(stakerAccount.addr).do()
        expect(newBalance.amount).toEqual(
            stakerAcctBalance.amount + Number(stakerInfo.balance) - removeFees, // microAlgo for `removeStake fees
        )

        // stakers should have been reduced and stake amount should have been reduced by stake removed
        const postRemovePoolInfo = await getPoolInfo(validatorMasterClient, firstPoolKey)
        expect(postRemovePoolInfo.totalStakers).toEqual(preRemovePoolInfo.totalStakers - 1)
        expect(postRemovePoolInfo.totalAlgoStaked).toEqual(preRemovePoolInfo.totalAlgoStaked - stakerInfo.balance)
    })

    test('addThenRemoveAllStake', async () => {
        const stakerAccount = await getTestAccount(
            {
                initialFunds: AlgoAmount.Algos(10_000),
                suppressLog: true,
            },
            fixture.context.algod,
            fixture.context.kmd,
        )
        let amountStaked = 0
        // smallish amount of stake - should just get added to first pool
        const [addStake1, addFees] = await addStake(
            fixture.context,
            validatorMasterClient,
            validatorId,
            stakerAccount,
            AlgoAmount.Algos(1100),
            0n,
        )
        amountStaked += AlgoAmount.Algos(1100).microAlgos
        expect(addStake1.id).toEqual(firstPoolKey.id)
        expect(addStake1.poolId).toEqual(firstPoolKey.poolId)
        expect(addStake1.poolAppId).toEqual(firstPoolKey.poolAppId)

        const stakerAcctBalance = await fixture.context.algod.accountInformation(stakerAccount.addr).do()
        expect(stakerAcctBalance.amount).toEqual(
            AlgoAmount.Algos(10_000).microAlgos - // funded amount
                amountStaked -
                addFees.microAlgos,
        )

        // Verify the staked data matches....
        const allPools = await getStakedPoolsForAccount(validatorMasterClient, stakerAccount)
        expect(allPools).toHaveLength(1)
        expect(allPools[0]).toEqual(firstPoolKey)
        // ....and verify data for the 'staker' is correct as well
        const ourPoolClient = new StakingPoolClient(
            { sender: stakerAccount, resolveBy: 'id', id: firstPoolKey.poolAppId },
            fixture.context.algod,
        )
        // The amount 'actually' staked won't include the MBR amount
        const stakerInfo = await getStakerInfo(ourPoolClient, stakerAccount)
        expect(encodeAddress(stakerInfo.staker.publicKey)).toEqual(stakerAccount.addr)
        expect(stakerInfo.balance).toEqual(BigInt(amountStaked - Number(stakerMbr)))

        // Get Pool info before removing stake..
        const preRemovePoolInfo = await getPoolInfo(validatorMasterClient, firstPoolKey)

        // then remove ALL the stake  (specifying 0 to remove all)
        const removeFees = await removeStake(ourPoolClient, stakerAccount, AlgoAmount.MicroAlgos(0))
        const newBalance = await fixture.context.algod.accountInformation(stakerAccount.addr).do()
        expect(newBalance.amount).toEqual(
            stakerAcctBalance.amount + Number(stakerInfo.balance) - removeFees, // microAlgo for removeStake fees
        )

        // stakers should have been reduced and stake amount should have been reduced by stake removed
        const postRemovePoolInfo = await getPoolInfo(validatorMasterClient, firstPoolKey)
        expect(postRemovePoolInfo.totalStakers).toEqual(preRemovePoolInfo.totalStakers - 1)
        expect(postRemovePoolInfo.totalAlgoStaked).toEqual(preRemovePoolInfo.totalAlgoStaked - stakerInfo.balance)
    })

    test('getStakeInfo', async () => {
        await logStakingPoolInfo(fixture.context, firstPoolKey.poolAppId, 'getStakeInfo')
    })
})

describe('StakeAddWMixedRemove', () => {
    beforeEach(fixture.beforeEach)
    beforeEach(logs.beforeEach)
    afterEach(logs.afterEach)

    let validatorId: number
    let validatorOwnerAccount: Account
    let firstPoolKey: ValidatorPoolKey

    beforeAll(async () => {
        validatorOwnerAccount = await getTestAccount(
            { initialFunds: AlgoAmount.Algos(500), suppressLog: true },
            fixture.context.algod,
            fixture.context.kmd,
        )
        const config = createValidatorConfig({
            owner: validatorOwnerAccount.addr,
            manager: validatorOwnerAccount.addr,
            validatorCommissionAddress: validatorOwnerAccount.addr,
            minEntryStake: BigInt(AlgoAmount.Algos(1000).microAlgos),
            maxAlgoPerPool: BigInt(MaxAlgoPerPool),
            percentToValidator: 50000,
            poolsPerNode: MaxPoolsPerNode,
        })

        validatorId = await addValidator(
            fixture.context,
            validatorMasterClient,
            validatorOwnerAccount,
            config,
            validatorMbr,
        )
        firstPoolKey = await addStakingPool(
            fixture.context,
            validatorMasterClient,
            validatorId,
            1,
            validatorOwnerAccount,
            poolMbr,
            poolInitMbr,
        )
    })
    test('addRemoveByStaker', async () => {
        const stakerAccount = await getTestAccount(
            {
                initialFunds: AlgoAmount.Algos(10_000),
                suppressLog: true,
            },
            fixture.context.algod,
            fixture.context.kmd,
        )
        let amountStaked = 0
        const [addStake1] = await addStake(
            fixture.context,
            validatorMasterClient,
            validatorId,
            stakerAccount,
            AlgoAmount.Algos(1100),
            0n,
        )
        amountStaked = AlgoAmount.Algos(1100).microAlgos - Number(stakerMbr)
        expect(addStake1.id).toEqual(firstPoolKey.id)
        expect(addStake1.poolId).toEqual(firstPoolKey.poolId)
        expect(addStake1.poolAppId).toEqual(firstPoolKey.poolAppId)

        const stakerAcctBalance = await fixture.context.algod.accountInformation(stakerAccount.addr).do()
        const ourPoolClient = new StakingPoolClient(
            { sender: stakerAccount, resolveBy: 'id', id: firstPoolKey.poolAppId },
            fixture.context.algod,
        )

        // Get Pool info before removing stake..
        const preRemovePoolInfo = await getPoolInfo(validatorMasterClient, firstPoolKey)
        // then remove the stake !
        const removeFees = await removeStake(ourPoolClient, stakerAccount, AlgoAmount.MicroAlgos(0))
        const newBalance = await fixture.context.algod.accountInformation(stakerAccount.addr).do()
        expect(newBalance.amount).toEqual(
            stakerAcctBalance.amount + amountStaked - removeFees, // microAlgo for `removeStake fees
        )

        // stakers should have been reduced and stake amount should have been reduced by stake removed
        const postRemovePoolInfo = await getPoolInfo(validatorMasterClient, firstPoolKey)
        expect(postRemovePoolInfo.totalStakers).toEqual(preRemovePoolInfo.totalStakers - 1)
        expect(postRemovePoolInfo.totalAlgoStaked).toEqual(preRemovePoolInfo.totalAlgoStaked - BigInt(amountStaked))
    })

    test('addRemoveFail', async () => {
        const stakerAccount = await getTestAccount(
            {
                initialFunds: AlgoAmount.Algos(10_000),
                suppressLog: true,
            },
            fixture.context.algod,
            fixture.context.kmd,
        )
        const [addStake1] = await addStake(
            fixture.context,
            validatorMasterClient,
            validatorId,
            stakerAccount,
            AlgoAmount.Algos(1100),
            0n,
        )
        expect(addStake1.id).toEqual(firstPoolKey.id)
        expect(addStake1.poolId).toEqual(firstPoolKey.poolId)
        expect(addStake1.poolAppId).toEqual(firstPoolKey.poolAppId)

        const ourPoolClient = new StakingPoolClient(
            { sender: stakerAccount, resolveBy: 'id', id: firstPoolKey.poolAppId },
            fixture.context.algod,
        )
        const otherAccount = await getTestAccount(
            {
                initialFunds: AlgoAmount.Algos(10_000),
                suppressLog: true,
            },
            fixture.context.algod,
            fixture.context.kmd,
        )

        await expect(removeStake(ourPoolClient, otherAccount, AlgoAmount.MicroAlgos(0))).rejects.toThrowError()
    })

    test('addRemoveByValidator', async () => {
        const stakerAccount = await getTestAccount(
            {
                initialFunds: AlgoAmount.Algos(10_000),
                suppressLog: true,
            },
            fixture.context.algod,
            fixture.context.kmd,
        )
        let amountStaked = 0
        const [addStake1] = await addStake(
            fixture.context,
            validatorMasterClient,
            validatorId,
            stakerAccount,
            AlgoAmount.Algos(1100),
            0n,
        )
        amountStaked = AlgoAmount.Algos(1100).microAlgos - Number(stakerMbr)
        expect(addStake1.id).toEqual(firstPoolKey.id)
        expect(addStake1.poolId).toEqual(firstPoolKey.poolId)
        expect(addStake1.poolAppId).toEqual(firstPoolKey.poolAppId)

        const stakerAcctBalance = await fixture.context.algod.accountInformation(stakerAccount.addr).do()
        const ourPoolClient = new StakingPoolClient(
            { sender: stakerAccount, resolveBy: 'id', id: firstPoolKey.poolAppId },
            fixture.context.algod,
        )

        const preRemovePoolInfo = await getPoolInfo(validatorMasterClient, firstPoolKey)
        const removeFees = await removeStake(ourPoolClient, stakerAccount, AlgoAmount.MicroAlgos(0))
        const newBalance = await fixture.context.algod.accountInformation(stakerAccount.addr).do()
        expect(newBalance.amount).toEqual(
            stakerAcctBalance.amount + amountStaked - removeFees, // microAlgo for `removeStake fees
        )

        // stakers should have been reduced and stake amount should have been reduced by stake removed
        const postRemovePoolInfo = await getPoolInfo(validatorMasterClient, firstPoolKey)
        expect(postRemovePoolInfo.totalStakers).toEqual(preRemovePoolInfo.totalStakers - 1)
        expect(postRemovePoolInfo.totalAlgoStaked).toEqual(preRemovePoolInfo.totalAlgoStaked - BigInt(amountStaked))
    })
})

describe('StakeWRewards', () => {
    beforeEach(fixture.beforeEach)
    beforeEach(logs.beforeEach)
    afterEach(logs.afterEach)

    let validatorId: number
    let validatorOwnerAccount: Account
    const stakerAccounts: Account[] = []
    let poolAppId: bigint
    let firstPoolKey: ValidatorPoolKey
    let firstPoolClient: StakingPoolClient

    const PctToValidator = 5
    const epochRoundLength = 4

    // add validator and 1 pool for subsequent stake tests
    beforeAll(async () => {
        // Fund a 'validator account' that will be the validator owner.
        validatorOwnerAccount = await getTestAccount(
            { initialFunds: AlgoAmount.Algos(500), suppressLog: true },
            fixture.context.algod,
            fixture.context.kmd,
        )
        consoleLogger.info(`validator account ${validatorOwnerAccount.addr}`)

        const config = createValidatorConfig({
            owner: validatorOwnerAccount.addr,
            manager: validatorOwnerAccount.addr,
            minEntryStake: BigInt(AlgoAmount.Algos(1000).microAlgos),
            maxAlgoPerPool: BigInt(MaxAlgoPerPool), // this comes into play in later tests !!
            percentToValidator: PctToValidator * 10000,
            validatorCommissionAddress: validatorOwnerAccount.addr,
            epochRoundLength,
        })
        validatorId = await addValidator(
            fixture.context,
            validatorMasterClient,
            validatorOwnerAccount,
            config,
            validatorMbr,
        )

        // Add new pool - then we'll add stake and verify balances.
        firstPoolKey = await addStakingPool(
            fixture.context,
            validatorMasterClient,
            validatorId,
            1,
            validatorOwnerAccount,
            poolMbr,
            poolInitMbr,
        )
        // should be [validator id, pool id (1 based)]
        expect(firstPoolKey.id).toEqual(BigInt(validatorId))
        expect(firstPoolKey.poolId).toEqual(1n)

        firstPoolClient = new StakingPoolClient(
            { sender: validatorOwnerAccount, resolveBy: 'id', id: firstPoolKey.poolAppId },
            fixture.context.algod,
        )

        // get the app id via contract call - it should match what we just got back in poolKey[2]
        poolAppId = (
            await validatorMasterClient.getPoolAppId(
                { validatorId: firstPoolKey.id, poolId: firstPoolKey.poolId },
                { sendParams: { populateAppCallResources: true } },
            )
        ).return!
        expect(firstPoolKey.poolAppId).toEqual(poolAppId)

        const stateData = await getValidatorState(validatorMasterClient, validatorId)
        expect(stateData.numPools).toEqual(1)
        expect(stateData.totalAlgoStaked).toEqual(0n)
        expect(stateData.totalStakers).toEqual(0n)

        const poolInfo = await getPoolInfo(validatorMasterClient, firstPoolKey)
        expect(poolInfo.poolAppId).toEqual(BigInt(poolAppId))
        expect(poolInfo.totalStakers).toEqual(0)
        expect(poolInfo.totalAlgoStaked).toEqual(0n)
    })

    // Creates dummy staker:
    // adds 1000 algo (plus enough to cover staker mbr)
    test('firstStaker', async () => {
        // Fund a 'staker account' that will be the new 'staker'
        const stakerAccount = await getTestAccount(
            { initialFunds: AlgoAmount.Algos(5000), suppressLog: true },
            fixture.context.algod,
            fixture.context.kmd,
        )
        stakerAccounts.push(stakerAccount)

        // now stake 1000(+mbr), min for this pool - for the first time - which means actual stake amount will be reduced
        // by 'first time staker' fee to cover MBR (which goes to VALIDATOR contract account, not staker contract account!)
        // we pay the extra here so the final staked amount should be exactly 1000
        const stakeAmount1 = AlgoAmount.MicroAlgos(
            AlgoAmount.Algos(1000).microAlgos + AlgoAmount.MicroAlgos(Number(stakerMbr)).microAlgos,
        )
        const [stakedPoolKey] = await addStake(
            fixture.context,
            validatorMasterClient,
            validatorId,
            stakerAccount,
            stakeAmount1,
            0n,
        )
        // should match info from first staking pool
        expect(stakedPoolKey.id).toEqual(firstPoolKey.id)
        expect(stakedPoolKey.poolId).toEqual(firstPoolKey.poolId)
        expect(stakedPoolKey.poolAppId).toEqual(firstPoolKey.poolAppId)

        const poolInfo = await getPoolInfo(validatorMasterClient, firstPoolKey)
        expect(poolInfo.totalStakers).toEqual(1)
        expect(poolInfo.totalAlgoStaked).toEqual(BigInt(stakeAmount1.microAlgos - Number(stakerMbr)))

        expect((await getValidatorState(validatorMasterClient, validatorId)).totalStakers).toEqual(1n)
    })

    test('testFirstRewards', async () => {
        const origValidatorState = await getValidatorState(validatorMasterClient, validatorId)
        const ownerBalance = await fixture.context.algod.accountInformation(validatorOwnerAccount.addr).do()
        const stakersPriorToReward = await getStakeInfoFromBoxValue(firstPoolClient)

        const reward = AlgoAmount.Algos(200)
        // put some test 'reward' algos into staking pool
        await transferAlgos(
            {
                from: fixture.context.testAccount,
                to: getApplicationAddress(firstPoolKey.poolAppId),
                amount: reward,
            },
            fixture.context.algod,
        )
        await incrementRoundNumberBy(fixture.context, 320 + epochRoundLength + epochRoundLength / 2)

        const poolInfo = await getPoolInfo(validatorMasterClient, firstPoolKey)
        consoleLogger.info(`pool stakers:${poolInfo.totalStakers}, staked:${poolInfo.totalAlgoStaked}`)

        const payoutBefore = BigInt((await firstPoolClient.appClient.getGlobalState()).lastPayout.value as bigint)
        const epochBefore = BigInt((await firstPoolClient.appClient.getGlobalState()).epochNumber.value as bigint)

        // Perform epoch payout calculation  - we also get back how much it cost to issue the txn
        const fees = await epochBalanceUpdate(firstPoolClient)
        const expectedValidatorReward = reward.microAlgos * (PctToValidator / 100)

        expect(BigInt((await firstPoolClient.appClient.getGlobalState()).lastPayout.value as bigint)).toBeGreaterThan(
            payoutBefore,
        )
        expect(BigInt((await firstPoolClient.appClient.getGlobalState()).epochNumber.value as bigint)).toEqual(
            epochBefore + 1n,
        )

        const newValidatorState = await getValidatorState(validatorMasterClient, validatorId)
        const newOwnerBalance = await fixture.context.algod.accountInformation(validatorOwnerAccount.addr).do()
        // validator owner should have gotten the expected reward (minus the fees they just paid ofc)
        expect(newOwnerBalance.amount).toEqual(ownerBalance.amount - fees.microAlgos + expectedValidatorReward)

        // Verify all the stakers in the pool got what we think they should have
        const stakersAfterReward = await getStakeInfoFromBoxValue(firstPoolClient)

        await verifyRewardAmounts(
            fixture.context,
            (BigInt(reward.microAlgos) - BigInt(expectedValidatorReward)) as bigint,
            0n,
            stakersPriorToReward as StakedInfo[],
            stakersAfterReward as StakedInfo[],
            epochRoundLength,
        )

        // the total staked should have grown as well - reward minus what the validator was paid in their commission
        expect(Number(newValidatorState.totalAlgoStaked)).toEqual(
            Number(origValidatorState.totalAlgoStaked) + (reward.microAlgos - expectedValidatorReward),
        )

        const poolBalance = await getPoolAvailBalance(fixture.context, firstPoolKey)
        expect(poolBalance).toEqual(newValidatorState.totalAlgoStaked)
    })

    test('extractRewards', async () => {
        const origStakerBalance = await fixture.context.algod.accountInformation(stakerAccounts[0].addr).do()

        // Remove it all
        const fees = await removeStake(firstPoolClient, stakerAccounts[0], AlgoAmount.Algos(1190))

        const newStakerBalance = await fixture.context.algod.accountInformation(stakerAccounts[0].addr).do()
        // 1000 algos staked + 190 reward (- fees for removing stake)
        expect(newStakerBalance.amount).toEqual(origStakerBalance.amount + AlgoAmount.Algos(1190).microAlgos - fees)

        // no one should be left and be 0 balance
        const postRemovePoolInfo = await getPoolInfo(validatorMasterClient, firstPoolKey)
        expect(postRemovePoolInfo.totalStakers).toEqual(0)
        expect(postRemovePoolInfo.totalAlgoStaked).toEqual(0n)

        const newValidatorState = await getValidatorState(validatorMasterClient, validatorId)
        expect(Number(newValidatorState.totalAlgoStaked)).toEqual(0)
        expect(Number(newValidatorState.totalStakers)).toEqual(0)

        const poolBalance = await getPoolAvailBalance(fixture.context, firstPoolKey)
        expect(poolBalance).toEqual(newValidatorState.totalAlgoStaked)
    })

    test('testNoRewards', async () => {
        await incrementRoundNumberBy(fixture.context, epochRoundLength)

        // Do epoch payout immediately with no new funds - should still succeed but basically do nothing
        const ownerBalance = await fixture.context.algod.accountInformation(validatorOwnerAccount.addr).do()
        const epochBefore = BigInt((await firstPoolClient.appClient.getGlobalState()).epochNumber.value as bigint)
        const lastPayout = BigInt((await firstPoolClient.appClient.getGlobalState()).lastPayout.value as bigint)
        const fees = await epochBalanceUpdate(firstPoolClient)

        const newGS = await firstPoolClient.appClient.getGlobalState()
        expect(BigInt(newGS.epochNumber.value as bigint)).toEqual(epochBefore + 1n)
        expect(newGS.lastPayout.value as bigint).toBeGreaterThan(lastPayout)
        const newOwnerBalance = await fixture.context.algod.accountInformation(validatorOwnerAccount.addr).do()
        expect(newOwnerBalance.amount).toEqual(ownerBalance.amount - fees.microAlgos)
    })

    test('testTooEarlyEpoch', async () => {
        // put some test 'reward' algos into staking pool
        await transferAlgos(
            {
                from: fixture.context.testAccount,
                to: getApplicationAddress(firstPoolKey.poolAppId),
                amount: AlgoAmount.Algos(100),
            },
            fixture.context.algod,
        )
        const params = await fixture.context.algod.getTransactionParams().do()
        // add blocks to get to exact start of new epoch
        if (params.firstRound % epochRoundLength !== 0) {
            await incrementRoundNumberBy(fixture.context, epochRoundLength - (params.firstRound % epochRoundLength))
        }
        // this payout should work...
        await epochBalanceUpdate(firstPoolClient)

        await transferAlgos(
            {
                from: fixture.context.testAccount,
                to: getApplicationAddress(firstPoolKey.poolAppId),
                amount: AlgoAmount.Algos(100),
            },
            fixture.context.algod,
        )
        // We added more again - but enough time shouldn't have passed to allow another payout
        await expect(epochBalanceUpdate(firstPoolClient)).rejects.toThrowError()

        // and staked amount should still be 0
        const poolInfo = await getPoolInfo(validatorMasterClient, firstPoolKey)
        expect(poolInfo.totalStakers).toEqual(0)
        expect(poolInfo.totalAlgoStaked).toEqual(0n)

        await logStakingPoolInfo(fixture.context, firstPoolKey.poolAppId, 'should be no stakers !')

        // We added 200 algo in to bump the clock a bit - and cause transactions - this is basically future reward
        // we did 1 payout - so balance should be 200 - (validator % of 100)
        const poolBalance = await getPoolAvailBalance(fixture.context, firstPoolKey)
        expect(poolBalance).toEqual(
            BigInt(AlgoAmount.Algos(200).microAlgos) -
                BigInt(AlgoAmount.Algos(100).microAlgos * (PctToValidator / 100)),
        )
        consoleLogger.info(`ending pool balance: ${poolBalance}`)
    })

    test('testPartialReward', async () => {
        // Create second (brand new!) staker - with same amount entered - but we'll enter later to the first staker so
        // it will be a 'partial' entry into the epoch (so we can ensure partial payout occurs)
        const partialEpochStaker = await getTestAccount(
            { initialFunds: AlgoAmount.Algos(5000), suppressLog: true },
            fixture.context.algod,
            fixture.context.kmd,
        )
        stakerAccounts.push(partialEpochStaker)

        const params = await fixture.context.algod.getTransactionParams().do()
        // add blocks to get to block prior to start of new epoch
        await incrementRoundNumberBy(fixture.context, epochRoundLength - 1 - (params.firstRound % epochRoundLength))

        // double-check no one should be left and be 0 balance
        const checkPoolInfo = await getPoolInfo(validatorMasterClient, firstPoolKey)
        expect(checkPoolInfo.totalStakers).toEqual(0)
        expect(checkPoolInfo.totalAlgoStaked).toEqual(0n)

        const checkValidatorState = await getValidatorState(validatorMasterClient, validatorId)
        expect(Number(checkValidatorState.totalAlgoStaked)).toEqual(0)
        expect(Number(checkValidatorState.totalStakers)).toEqual(0)

        // Ok, re-enter the pool - but we'll be in right off the bat and be there for full epoch
        // now stake 1000(+mbr), min for this pool - for the first time - which means actual stake amount will be reduced
        // by 'first time staker' fee to cover MBR (which goes to VALIDATOR contract account, not staker contract account!)
        // we pay the extra here so the final staked amount should be exactly 1000
        const stakeAmount1 = AlgoAmount.Algos(1000)
        // Add stake for first staker - partial epoch
        const [aPoolKey] = await addStake(
            fixture.context,
            validatorMasterClient,
            validatorId,
            stakerAccounts[0],
            stakeAmount1,
            0n,
        )
        expect(aPoolKey.poolAppId).toEqual(aPoolKey.poolAppId)

        const staker1Info = await getStakerInfo(firstPoolClient, stakerAccounts[0])
        const stakingPoolGS = await firstPoolClient.appClient.getGlobalState()
        consoleLogger.info(
            `lastPayout:${stakingPoolGS.lastPayout.value}, staker1 entry round: ${staker1Info.entryRound}`,
        )

        // add next staker immediately after - with such small epoch it should be somewhat smaller reward
        const stakeAmount2 = AlgoAmount.MicroAlgos(
            AlgoAmount.Algos(1000).microAlgos + AlgoAmount.MicroAlgos(Number(stakerMbr)).microAlgos,
        )
        // Add stake for partial-epoch staker
        const [newPoolKey] = await addStake(
            fixture.context,
            validatorMasterClient,
            validatorId,
            partialEpochStaker,
            stakeAmount2,
            0n,
        )

        expect(newPoolKey.poolAppId).toEqual(aPoolKey.poolAppId)
        const staker2Info = await getStakerInfo(firstPoolClient, partialEpochStaker)
        consoleLogger.info(`partialEpochStaker: new entry round: ${staker2Info.entryRound}`)

        await logStakingPoolInfo(fixture.context, firstPoolKey.poolAppId, 'should have two stakers')

        // ok now do payouts - and see if we can verify the expected totals
        const poolInfo = await getPoolInfo(validatorMasterClient, aPoolKey)
        expect(poolInfo.totalStakers).toEqual(2)
        // only subtract out 1 staker mbr because only the 'fullEpochStaker' will be 'new' to staking
        expect(poolInfo.totalAlgoStaked).toEqual(BigInt(stakeAmount1.microAlgos + stakeAmount2.microAlgos) - stakerMbr)

        // What's pool's current balance
        const poolBalance = await getPoolAvailBalance(fixture.context, firstPoolKey)
        const knownReward = poolBalance - poolInfo.totalAlgoStaked
        const expectedValidatorReward = Number(knownReward) * (PctToValidator / 100)

        const stakersPriorToReward = await getStakeInfoFromBoxValue(firstPoolClient)

        await incrementRoundNumberBy(fixture.context, 320 + epochRoundLength)

        // do reward calcs
        await epochBalanceUpdate(firstPoolClient)
        const stakersAfterReward = await getStakeInfoFromBoxValue(firstPoolClient)

        await logStakingPoolInfo(fixture.context, firstPoolKey.poolAppId, 'after payouts')
        await verifyRewardAmounts(
            fixture.context,
            knownReward - BigInt(expectedValidatorReward),
            0n,
            stakersPriorToReward,
            stakersAfterReward,
            epochRoundLength,
        )
    })
})

describe('StakeW0Commission', () => {
    beforeEach(fixture.beforeEach)
    beforeEach(logs.beforeEach)
    afterEach(logs.afterEach)

    let validatorId: number
    let validatorOwnerAccount: Account
    const stakerAccounts: Account[] = []
    let poolAppId: bigint
    let firstPoolKey: ValidatorPoolKey
    let firstPoolClient: StakingPoolClient

    const PctToValidator = 0

    // add validator and 1 pool for subsequent stake tests
    beforeAll(async () => {
        // Fund a 'validator account' that will be the validator owner.
        validatorOwnerAccount = await getTestAccount(
            { initialFunds: AlgoAmount.Algos(500), suppressLog: true },
            fixture.context.algod,
            fixture.context.kmd,
        )
        consoleLogger.info(`validator account ${validatorOwnerAccount.addr}`)

        const config = createValidatorConfig({
            owner: validatorOwnerAccount.addr,
            manager: validatorOwnerAccount.addr,
            minEntryStake: BigInt(AlgoAmount.Algos(1000).microAlgos),
            maxAlgoPerPool: BigInt(MaxAlgoPerPool), // this comes into play in later tests !!
            percentToValidator: PctToValidator * 10000,
            validatorCommissionAddress: validatorOwnerAccount.addr,
        })
        validatorId = await addValidator(
            fixture.context,
            validatorMasterClient,
            validatorOwnerAccount,
            config,
            validatorMbr,
        )
        firstPoolKey = await addStakingPool(
            fixture.context,
            validatorMasterClient,
            validatorId,
            1,
            validatorOwnerAccount,
            poolMbr,
            poolInitMbr,
        )
        expect(firstPoolKey.id).toEqual(BigInt(validatorId))
        expect(firstPoolKey.poolId).toEqual(1n)

        firstPoolClient = new StakingPoolClient(
            { sender: validatorOwnerAccount, resolveBy: 'id', id: firstPoolKey.poolAppId },
            fixture.context.algod,
        )
        poolAppId = (
            await validatorMasterClient.getPoolAppId(
                { validatorId: firstPoolKey.id, poolId: firstPoolKey.poolId },
                { sendParams: { populateAppCallResources: true } },
            )
        ).return!
        expect(firstPoolKey.poolAppId).toEqual(poolAppId)
    })

    // boilerplate at this point. just dd some stake - testing different commissions is all we care about
    test('firstStaker', async () => {
        // Fund a 'staker account' that will be the new 'staker'
        const stakerAccount = await getTestAccount(
            { initialFunds: AlgoAmount.Algos(5000), suppressLog: true },
            fixture.context.algod,
            fixture.context.kmd,
        )
        stakerAccounts.push(stakerAccount)

        // now stake 1000(+mbr), min for this pool - for the first time - which means actual stake amount will be reduced
        // by 'first time staker' fee to cover MBR (which goes to VALIDATOR contract account, not staker contract account!)
        // we pay the extra here so the final staked amount should be exactly 1000
        const stakeAmount1 = AlgoAmount.MicroAlgos(
            AlgoAmount.Algos(1000).microAlgos + AlgoAmount.MicroAlgos(Number(stakerMbr)).microAlgos,
        )
        const [stakedPoolKey] = await addStake(
            fixture.context,
            validatorMasterClient,
            validatorId,
            stakerAccount,
            stakeAmount1,
            0n,
        )
        // should match info from first staking pool
        expect(stakedPoolKey.id).toEqual(firstPoolKey.id)
        expect(stakedPoolKey.poolId).toEqual(firstPoolKey.poolId)
        expect(stakedPoolKey.poolAppId).toEqual(firstPoolKey.poolAppId)

        const poolInfo = await getPoolInfo(validatorMasterClient, firstPoolKey)
        expect(poolInfo.totalStakers).toEqual(1)
        expect(poolInfo.totalAlgoStaked).toEqual(BigInt(stakeAmount1.microAlgos - Number(stakerMbr)))

        expect((await getValidatorState(validatorMasterClient, validatorId)).totalStakers).toEqual(1n)
    })

    test('testFirstRewards', async () => {
        await incrementRoundNumberBy(fixture.context, 322)

        const origValidatorState = await getValidatorState(validatorMasterClient, validatorId)
        const ownerBalance = await fixture.context.algod.accountInformation(validatorOwnerAccount.addr).do()
        const stakersPriorToReward = await getStakeInfoFromBoxValue(firstPoolClient)

        const reward = AlgoAmount.Algos(200)
        // put some test 'reward' algos into staking pool
        await transferAlgos(
            {
                from: fixture.context.testAccount,
                to: getApplicationAddress(firstPoolKey.poolAppId),
                amount: reward,
            },
            fixture.context.algod,
        )

        const poolInfo = await getPoolInfo(validatorMasterClient, firstPoolKey)
        consoleLogger.info(`pool stakers:${poolInfo.totalStakers}, staked:${poolInfo.totalAlgoStaked}`)

        const epochBefore = BigInt((await firstPoolClient.appClient.getGlobalState()).epochNumber.value as bigint)

        // Perform epoch payout calculation  - we also get back how much it cost to issue the txn
        const fees = await epochBalanceUpdate(firstPoolClient)
        const expectedValidatorReward = reward.microAlgos * (PctToValidator / 100)

        expect(BigInt((await firstPoolClient.appClient.getGlobalState()).epochNumber.value as bigint)).toEqual(
            epochBefore + 1n,
        )

        const newValidatorState = await getValidatorState(validatorMasterClient, validatorId)
        const newOwnerBalance = await fixture.context.algod.accountInformation(validatorOwnerAccount.addr).do()
        // validator owner should have gotten the expected reward (minus the fees they just paid ofc)
        expect(newOwnerBalance.amount).toEqual(ownerBalance.amount - fees.microAlgos + expectedValidatorReward)

        // Verify all the stakers in the pool got what we think they should have
        const stakersAfterReward = await getStakeInfoFromBoxValue(firstPoolClient)

        await verifyRewardAmounts(
            fixture.context,
            (BigInt(reward.microAlgos) - BigInt(expectedValidatorReward)) as bigint,
            0n,
            stakersPriorToReward as StakedInfo[],
            stakersAfterReward as StakedInfo[],
            1 as number,
        )

        // the total staked should have grown as well - reward minus what the validator was paid in their commission
        expect(Number(newValidatorState.totalAlgoStaked)).toEqual(
            Number(origValidatorState.totalAlgoStaked) + (reward.microAlgos - expectedValidatorReward),
        )

        const poolBalance = await getPoolAvailBalance(fixture.context, firstPoolKey)
        expect(poolBalance).toEqual(newValidatorState.totalAlgoStaked)
    })

    test('extractRewards', async () => {
        const origStakerBalance = await fixture.context.algod.accountInformation(stakerAccounts[0].addr).do()

        const expectedBalance = AlgoAmount.Algos(1000 + 200 - 200 * (PctToValidator / 100))
        // Remove it all
        const fees = await removeStake(firstPoolClient, stakerAccounts[0], expectedBalance)

        const newStakerBalance = await fixture.context.algod.accountInformation(stakerAccounts[0].addr).do()
        // 1000 algos staked + 190 reward (- fees for removing stake)
        expect(newStakerBalance.amount).toEqual(origStakerBalance.amount + expectedBalance.microAlgos - fees)

        // no one should be left and be 0 balance
        const postRemovePoolInfo = await getPoolInfo(validatorMasterClient, firstPoolKey)
        expect(postRemovePoolInfo.totalStakers).toEqual(0)
        expect(postRemovePoolInfo.totalAlgoStaked).toEqual(0n)

        const newValidatorState = await getValidatorState(validatorMasterClient, validatorId)
        expect(Number(newValidatorState.totalAlgoStaked)).toEqual(0)
        expect(Number(newValidatorState.totalStakers)).toEqual(0)

        const poolBalance = await getPoolAvailBalance(fixture.context, firstPoolKey)
        expect(poolBalance).toEqual(newValidatorState.totalAlgoStaked)
    })
})

describe('StakeW100Commission', () => {
    beforeEach(fixture.beforeEach)
    beforeEach(logs.beforeEach)
    afterEach(logs.afterEach)

    let validatorId: number
    let validatorOwnerAccount: Account
    const stakerAccounts: Account[] = []
    let poolAppId: bigint
    let firstPoolKey: ValidatorPoolKey
    let firstPoolClient: StakingPoolClient

    const PctToValidator = 100

    // add validator and 1 pool for subsequent stake tests
    beforeAll(async () => {
        // Fund a 'validator account' that will be the validator owner.
        validatorOwnerAccount = await getTestAccount(
            { initialFunds: AlgoAmount.Algos(500), suppressLog: true },
            fixture.context.algod,
            fixture.context.kmd,
        )
        consoleLogger.info(`validator account ${validatorOwnerAccount.addr}`)

        const config = createValidatorConfig({
            owner: validatorOwnerAccount.addr,
            manager: validatorOwnerAccount.addr,
            minEntryStake: BigInt(AlgoAmount.Algos(1000).microAlgos),
            maxAlgoPerPool: BigInt(MaxAlgoPerPool), // this comes into play in later tests !!
            percentToValidator: PctToValidator * 10000,
            validatorCommissionAddress: validatorOwnerAccount.addr,
        })
        validatorId = await addValidator(
            fixture.context,
            validatorMasterClient,
            validatorOwnerAccount,
            config,
            validatorMbr,
        )
        firstPoolKey = await addStakingPool(
            fixture.context,
            validatorMasterClient,
            validatorId,
            1,
            validatorOwnerAccount,
            poolMbr,
            poolInitMbr,
        )
        expect(firstPoolKey.id).toEqual(BigInt(validatorId))
        expect(firstPoolKey.poolId).toEqual(1n)

        firstPoolClient = new StakingPoolClient(
            { sender: validatorOwnerAccount, resolveBy: 'id', id: firstPoolKey.poolAppId },
            fixture.context.algod,
        )
        poolAppId = (
            await validatorMasterClient.getPoolAppId(
                { validatorId: firstPoolKey.id, poolId: firstPoolKey.poolId },
                { sendParams: { populateAppCallResources: true } },
            )
        ).return!
        expect(firstPoolKey.poolAppId).toEqual(poolAppId)
    })

    // boilerplate at this point. just dd some stake - testing different commissions is all we care about
    test('firstStaker', async () => {
        // Fund a 'staker account' that will be the new 'staker'
        const stakerAccount = await getTestAccount(
            { initialFunds: AlgoAmount.Algos(5000), suppressLog: true },
            fixture.context.algod,
            fixture.context.kmd,
        )
        stakerAccounts.push(stakerAccount)

        // now stake 1000(+mbr), min for this pool - for the first time - which means actual stake amount will be reduced
        // by 'first time staker' fee to cover MBR (which goes to VALIDATOR contract account, not staker contract account!)
        // we pay the extra here so the final staked amount should be exactly 1000
        const stakeAmount1 = AlgoAmount.MicroAlgos(
            AlgoAmount.Algos(1000).microAlgos + AlgoAmount.MicroAlgos(Number(stakerMbr)).microAlgos,
        )
        const [stakedPoolKey] = await addStake(
            fixture.context,
            validatorMasterClient,
            validatorId,
            stakerAccount,
            stakeAmount1,
            0n,
        )
        // should match info from first staking pool
        expect(stakedPoolKey.id).toEqual(firstPoolKey.id)
        expect(stakedPoolKey.poolId).toEqual(firstPoolKey.poolId)
        expect(stakedPoolKey.poolAppId).toEqual(firstPoolKey.poolAppId)

        const poolInfo = await getPoolInfo(validatorMasterClient, firstPoolKey)
        expect(poolInfo.totalStakers).toEqual(1)
        expect(poolInfo.totalAlgoStaked).toEqual(BigInt(stakeAmount1.microAlgos - Number(stakerMbr)))

        expect((await getValidatorState(validatorMasterClient, validatorId)).totalStakers).toEqual(1n)
    })

    test('testFirstRewards', async () => {
        const origValidatorState = await getValidatorState(validatorMasterClient, validatorId)
        const ownerBalance = await fixture.context.algod.accountInformation(validatorOwnerAccount.addr).do()
        const stakersPriorToReward = await getStakeInfoFromBoxValue(firstPoolClient)

        const reward = AlgoAmount.Algos(200)
        // put some test 'reward' algos into staking pool
        await transferAlgos(
            {
                from: fixture.context.testAccount,
                to: getApplicationAddress(firstPoolKey.poolAppId),
                amount: reward,
            },
            fixture.context.algod,
        )

        const poolInfo = await getPoolInfo(validatorMasterClient, firstPoolKey)
        consoleLogger.info(`pool stakers:${poolInfo.totalStakers}, staked:${poolInfo.totalAlgoStaked}`)

        const epochBefore = BigInt((await firstPoolClient.appClient.getGlobalState()).epochNumber.value as bigint)

        // Perform epoch payout calculation  - we also get back how much it cost to issue the txn
        const fees = await epochBalanceUpdate(firstPoolClient)
        const expectedValidatorReward = reward.microAlgos * (PctToValidator / 100)

        expect(BigInt((await firstPoolClient.appClient.getGlobalState()).epochNumber.value as bigint)).toEqual(
            epochBefore + 1n,
        )

        const newValidatorState = await getValidatorState(validatorMasterClient, validatorId)
        const newOwnerBalance = await fixture.context.algod.accountInformation(validatorOwnerAccount.addr).do()
        // validator owner should have gotten the expected reward (minus the fees they just paid ofc)
        expect(newOwnerBalance.amount).toEqual(ownerBalance.amount - fees.microAlgos + expectedValidatorReward)

        // Verify all the stakers in the pool got what we think they should have
        const stakersAfterReward = await getStakeInfoFromBoxValue(firstPoolClient)

        await verifyRewardAmounts(
            fixture.context,
            (BigInt(reward.microAlgos) - BigInt(expectedValidatorReward)) as bigint,
            0n,
            stakersPriorToReward as StakedInfo[],
            stakersAfterReward as StakedInfo[],
            1 as number,
        )

        // the total staked should have grown as well - reward minus what the validator was paid in their commission
        expect(Number(newValidatorState.totalAlgoStaked)).toEqual(
            Number(origValidatorState.totalAlgoStaked) + (reward.microAlgos - expectedValidatorReward),
        )

        const poolBalance = await getPoolAvailBalance(fixture.context, firstPoolKey)
        expect(poolBalance).toEqual(newValidatorState.totalAlgoStaked)
    })

    test('extractRewards', async () => {
        const origStakerBalance = await fixture.context.algod.accountInformation(stakerAccounts[0].addr).do()

        const expectedBalance = AlgoAmount.Algos(1000 + 200 - 200 * (PctToValidator / 100))
        // Remove it all
        const fees = await removeStake(firstPoolClient, stakerAccounts[0], expectedBalance)

        const newStakerBalance = await fixture.context.algod.accountInformation(stakerAccounts[0].addr).do()
        // 1000 algos staked + 190 reward (- fees for removing stake)
        expect(newStakerBalance.amount).toEqual(origStakerBalance.amount + expectedBalance.microAlgos - fees)

        // no one should be left and be 0 balance
        const postRemovePoolInfo = await getPoolInfo(validatorMasterClient, firstPoolKey)
        expect(postRemovePoolInfo.totalStakers).toEqual(0)
        expect(postRemovePoolInfo.totalAlgoStaked).toEqual(0n)

        const newValidatorState = await getValidatorState(validatorMasterClient, validatorId)
        expect(Number(newValidatorState.totalAlgoStaked)).toEqual(0)
        expect(Number(newValidatorState.totalStakers)).toEqual(0)

        const poolBalance = await getPoolAvailBalance(fixture.context, firstPoolKey)
        expect(poolBalance).toEqual(newValidatorState.totalAlgoStaked)
    })
})

describe('StakeWTokenWRewards', () => {
    beforeEach(fixture.beforeEach)
    beforeEach(logs.beforeEach)
    afterEach(logs.afterEach)

    let validatorId: number
    let validatorOwnerAccount: Account
    let validatorConfig: ValidatorConfig
    const stakerAccounts: Account[] = []
    let poolAppId: bigint
    let firstPoolKey: ValidatorPoolKey
    let firstPoolClient: StakingPoolClient

    let rewardTokenID: bigint
    const PctToValidator = 5
    const decimals = 0
    const tokenRewardPerPayout = BigInt(1000 * 10 ** decimals)
    const epochRoundLength = 4

    // add validator and 1 pool for subsequent stake tests
    beforeAll(async () => {
        // Create a reward token to pay out to stakers
        const tokenCreatorAccount = await getTestAccount(
            { initialFunds: AlgoAmount.Algos(5000), suppressLog: true },
            fixture.context.algod,
            fixture.context.kmd,
        )
        rewardTokenID = await createAsset(
            fixture.context.algod,
            tokenCreatorAccount,
            'Reward Token',
            'RWDTOKEN',
            100_000,
            decimals,
        )

        // Fund a 'validator account' that will be the validator owner.
        validatorOwnerAccount = await getTestAccount(
            { initialFunds: AlgoAmount.Algos(500), suppressLog: true },
            fixture.context.algod,
            fixture.context.kmd,
        )
        consoleLogger.info(`validator account ${validatorOwnerAccount.addr}`)

        validatorConfig = createValidatorConfig({
            owner: validatorOwnerAccount.addr,
            manager: validatorOwnerAccount.addr,
            minEntryStake: BigInt(AlgoAmount.Algos(1000).microAlgos),
            maxAlgoPerPool: BigInt(MaxAlgoPerPool), // this comes into play in later tests !!
            percentToValidator: PctToValidator * 10000,
            validatorCommissionAddress: validatorOwnerAccount.addr,
            rewardTokenID,
            rewardPerPayout: tokenRewardPerPayout, // 1000 tokens per epoch
            epochRoundLength,
        })
        validatorId = await addValidator(
            fixture.context,
            validatorMasterClient,
            validatorOwnerAccount,
            validatorConfig,
            validatorMbr,
        )

        // Add new pool - then we'll add stake and verify balances.
        // first pool needs extra .1 to cover MBR of opted-in reward token !
        firstPoolKey = await addStakingPool(
            fixture.context,
            validatorMasterClient,
            validatorId,
            1,
            validatorOwnerAccount,
            poolMbr,
            poolInitMbr + BigInt(AlgoAmount.Algos(0.1).microAlgos),
        )
        // should be [validator id, pool id (1 based)]
        expect(firstPoolKey.id).toEqual(BigInt(validatorId))
        expect(firstPoolKey.poolId).toEqual(1n)

        // now send a bunch of our reward token to the pool !
        await transferAsset(
            {
                from: tokenCreatorAccount,
                to: getApplicationAddress(firstPoolKey.poolAppId),
                assetId: Number(rewardTokenID),
                amount: 5000 * 10 ** decimals,
            },
            fixture.context.algod,
        )

        firstPoolClient = new StakingPoolClient(
            { sender: validatorOwnerAccount, resolveBy: 'id', id: firstPoolKey.poolAppId },
            fixture.context.algod,
        )

        // get the app id via contract call - it should match what we just got back in the poolKey
        poolAppId = (
            await validatorMasterClient.getPoolAppId(
                { validatorId: firstPoolKey.id, poolId: firstPoolKey.poolId },
                { sendParams: { populateAppCallResources: true } },
            )
        ).return!
        expect(firstPoolKey.poolAppId).toEqual(poolAppId)

        const stateData = await getValidatorState(validatorMasterClient, validatorId)
        expect(stateData.numPools).toEqual(1)
        expect(stateData.totalAlgoStaked).toEqual(0n)
        expect(stateData.totalStakers).toEqual(0n)
        expect(stateData.rewardTokenHeldBack).toEqual(0n)

        const poolInfo = await getPoolInfo(validatorMasterClient, firstPoolKey)
        expect(poolInfo.poolAppId).toEqual(BigInt(poolAppId))
        expect(poolInfo.totalStakers).toEqual(0)
        expect(poolInfo.totalAlgoStaked).toEqual(0n)
    })

    // Creates dummy staker:
    // adds 1000 algo (plus enough to cover staker mbr)
    test('firstStaker', async () => {
        // Fund a 'staker account' that will be the new 'staker'
        const stakerAccount = await getTestAccount(
            { initialFunds: AlgoAmount.Algos(5000), suppressLog: true },
            fixture.context.algod,
            fixture.context.kmd,
        )
        stakerAccounts.push(stakerAccount)
        // opt-in to reward token
        await assetOptIn({ account: stakerAccount, assetId: Number(rewardTokenID) }, fixture.context.algod)

        // now stake 1000(+mbr), min for this pool - for the first time - which means actual stake amount will be reduced
        // by 'first time staker' fee to cover MBR (which goes to VALIDATOR contract account, not staker contract account!)
        // we pay the extra here so the final staked amount should be exactly 1000
        const stakeAmount1 = AlgoAmount.MicroAlgos(
            AlgoAmount.Algos(1000).microAlgos + AlgoAmount.MicroAlgos(Number(stakerMbr)).microAlgos,
        )
        const [stakedPoolKey] = await addStake(
            fixture.context,
            validatorMasterClient,
            validatorId,
            stakerAccount,
            stakeAmount1,
            0n,
        )
        // should match info from first staking pool
        expect(stakedPoolKey.id).toEqual(firstPoolKey.id)
        expect(stakedPoolKey.poolId).toEqual(firstPoolKey.poolId)
        expect(stakedPoolKey.poolAppId).toEqual(firstPoolKey.poolAppId)

        const poolInfo = await getPoolInfo(validatorMasterClient, firstPoolKey)
        expect(poolInfo.totalStakers).toEqual(1)
        expect(poolInfo.totalAlgoStaked).toEqual(BigInt(stakeAmount1.microAlgos - Number(stakerMbr)))

        expect((await getValidatorState(validatorMasterClient, validatorId)).totalStakers).toEqual(1n)
    })

    test('testFirstRewards', async () => {
        const origValidatorState = await getValidatorState(validatorMasterClient, validatorId)
        const ownerBalance = await fixture.context.algod.accountInformation(validatorOwnerAccount.addr).do()
        const stakersPriorToReward = await getStakeInfoFromBoxValue(firstPoolClient)

        const reward = AlgoAmount.Algos(200)

        // put some test 'reward' algos into staking pool - reward tokens are already there
        await transferAlgos(
            {
                from: fixture.context.testAccount,
                to: getApplicationAddress(firstPoolKey.poolAppId),
                amount: reward,
            },
            fixture.context.algod,
        )
        await incrementRoundNumberBy(fixture.context, 320 + epochRoundLength + epochRoundLength / 2)

        const poolInfo = await getPoolInfo(validatorMasterClient, firstPoolKey)
        consoleLogger.info(`pool stakers:${poolInfo.totalStakers}, staked:${poolInfo.totalAlgoStaked}`)

        // Perform epoch payout calculation  - we also get back how much it cost to issue the txn
        const fees = await epochBalanceUpdate(firstPoolClient)
        const expectedValidatorReward = reward.microAlgos * (PctToValidator / 100)

        const newValidatorState = await getValidatorState(validatorMasterClient, validatorId)
        const newOwnerBalance = await fixture.context.algod.accountInformation(validatorOwnerAccount.addr).do()
        // validator owner should have gotten the expected reward (minus the fees they just paid ofc)
        expect(newOwnerBalance.amount).toEqual(ownerBalance.amount - fees.microAlgos + expectedValidatorReward)

        // Verify all the stakers in the pool got what we think they should have
        const stakersAfterReward = await getStakeInfoFromBoxValue(firstPoolClient)

        await verifyRewardAmounts(
            fixture.context,
            (BigInt(reward.microAlgos) - BigInt(expectedValidatorReward)) as bigint,
            BigInt(tokenRewardPerPayout),
            stakersPriorToReward as StakedInfo[],
            stakersAfterReward as StakedInfo[],
            1 as number,
        )

        // the total staked should have grown as well - reward minus what the validator was paid in their commission
        expect(Number(newValidatorState.totalAlgoStaked)).toEqual(
            Number(origValidatorState.totalAlgoStaked) + (reward.microAlgos - expectedValidatorReward),
        )
        // await logStakingPoolInfo(fixture.context, firstPoolKey.poolAppId, 'tokenRewardCheck');

        // the reward tokens 'held' back should've grown by the token payout amount
        expect(newValidatorState.rewardTokenHeldBack).toEqual(BigInt(validatorConfig.rewardPerPayout))

        const poolBalance = await getPoolAvailBalance(fixture.context, firstPoolKey)
        expect(poolBalance).toEqual(newValidatorState.totalAlgoStaked)
    })

    test('extractRewards', async () => {
        const origStakerBalance = await fixture.context.algod.accountInformation(stakerAccounts[0].addr).do()

        // Remove it all
        const removeFees = await removeStake(firstPoolClient, stakerAccounts[0], AlgoAmount.Algos(1190))

        const newStakerBalance = await fixture.context.algod.accountInformation(stakerAccounts[0].addr).do()
        // 1000 algos staked + 190 reward (- .004 in fees for removing stake)
        expect(newStakerBalance.amount).toEqual(
            origStakerBalance.amount + AlgoAmount.Algos(1190).microAlgos - removeFees,
        )
        // verify that reward token payout came to us
        const assetInfo = await fixture.context.algod
            .accountAssetInformation(stakerAccounts[0].addr, Number(rewardTokenID))
            .do()
        expect(BigInt(assetInfo['asset-holding'].amount)).toEqual(tokenRewardPerPayout)

        // no one should be left and be 0 balance
        const postRemovePoolInfo = await getPoolInfo(validatorMasterClient, firstPoolKey)
        expect(postRemovePoolInfo.totalStakers).toEqual(0)
        expect(postRemovePoolInfo.totalAlgoStaked).toEqual(0n)

        const newValidatorState = await getValidatorState(validatorMasterClient, validatorId)
        expect(Number(newValidatorState.totalAlgoStaked)).toEqual(0)
        expect(Number(newValidatorState.totalStakers)).toEqual(0)
        expect(newValidatorState.rewardTokenHeldBack).toEqual(0n)

        const poolBalance = await getPoolAvailBalance(fixture.context, firstPoolKey)
        expect(poolBalance).toEqual(newValidatorState.totalAlgoStaked)
    })

    test('testPartialReward', async () => {
        // Create second (brand new!) staker - with same amount entered - but we'll enter later to the first staker so
        // it will be a 'partial' entry into the epoch (so we can ensure partial payout occurs)
        const partialEpochStaker = await getTestAccount(
            { initialFunds: AlgoAmount.Algos(5000), suppressLog: true },
            fixture.context.algod,
            fixture.context.kmd,
        )
        stakerAccounts.push(partialEpochStaker)
        // opt-in to reward token
        await assetOptIn({ account: partialEpochStaker, assetId: Number(rewardTokenID) }, fixture.context.algod)

        const params = await fixture.context.algod.getTransactionParams().do()
        // add blocks to get to block prior to start of new epoch
        await incrementRoundNumberBy(fixture.context, epochRoundLength - 1 - (params.firstRound % epochRoundLength))

        // double-check no one should be left and be 0 balance
        const checkPoolInfo = await getPoolInfo(validatorMasterClient, firstPoolKey)
        expect(checkPoolInfo.totalStakers).toEqual(0)
        expect(checkPoolInfo.totalAlgoStaked).toEqual(0n)

        const checkValidatorState = await getValidatorState(validatorMasterClient, validatorId)
        expect(Number(checkValidatorState.totalAlgoStaked)).toEqual(0)
        expect(Number(checkValidatorState.totalStakers)).toEqual(0)

        // Ok, re-enter the pool - but we'll be in right off the bat and be there for full epoch
        // now stake 1000(+mbr), min for this pool - for the first time - which means actual stake amount will be reduced
        // by 'first time staker' fee to cover MBR (which goes to VALIDATOR contract account, not staker contract account!)
        // we pay the extra here so the final staked amount should be exactly 1000
        const stakeAmount1 = AlgoAmount.Algos(1000)
        // Add stake for first staker - partial epoch
        const [aPoolKey] = await addStake(
            fixture.context,
            validatorMasterClient,
            validatorId,
            stakerAccounts[0],
            stakeAmount1,
            0n,
        )
        expect(aPoolKey.poolAppId).toEqual(aPoolKey.poolAppId)

        const staker1Info = await getStakerInfo(firstPoolClient, stakerAccounts[0])
        const stakingPoolGS = await firstPoolClient.appClient.getGlobalState()
        consoleLogger.info(
            `lastPayout:${stakingPoolGS.lastPayout.value}, staker1 entry round: ${staker1Info.entryRound}`,
        )

        const stakeAmount2 = AlgoAmount.MicroAlgos(
            AlgoAmount.Algos(1000).microAlgos + AlgoAmount.MicroAlgos(Number(stakerMbr)).microAlgos,
        )

        // Add stake for partial-epoch staker
        const [newPoolKey] = await addStake(
            fixture.context,
            validatorMasterClient,
            validatorId,
            partialEpochStaker,
            stakeAmount2,
            0n,
        )

        expect(newPoolKey.poolAppId).toEqual(aPoolKey.poolAppId)
        const staker2Info = await getStakerInfo(firstPoolClient, partialEpochStaker)
        consoleLogger.info(`partialEpochStaker: new entry round: ${staker2Info.entryRound}`)

        await logStakingPoolInfo(fixture.context, firstPoolKey.poolAppId, 'should have two stakers')

        // ok now do payouts - and see if we can verify the expected totals
        const poolInfo = await getPoolInfo(validatorMasterClient, aPoolKey)
        expect(poolInfo.totalStakers).toEqual(2)
        // only subtract out 1 staker mbr because only the 'fullEpochStaker' will be 'new' to staking
        expect(poolInfo.totalAlgoStaked).toEqual(BigInt(stakeAmount1.microAlgos + stakeAmount2.microAlgos) - stakerMbr)

        // What's pool's current balance
        const poolBalance = await getPoolAvailBalance(fixture.context, firstPoolKey)
        const knownReward = poolBalance - poolInfo.totalAlgoStaked
        const expectedValidatorReward = Number(knownReward) * (PctToValidator / 100)

        const stakersPriorToReward = await getStakeInfoFromBoxValue(firstPoolClient)

        await incrementRoundNumberBy(fixture.context, 320 + epochRoundLength)

        // do reward calcs
        await epochBalanceUpdate(firstPoolClient)
        const stakersAfterReward = await getStakeInfoFromBoxValue(firstPoolClient)

        await logStakingPoolInfo(fixture.context, firstPoolKey.poolAppId, 'after payouts')
        await verifyRewardAmounts(
            fixture.context,
            knownReward - BigInt(expectedValidatorReward),
            BigInt(tokenRewardPerPayout),
            stakersPriorToReward,
            stakersAfterReward,
            epochRoundLength,
        )
    })
})

describe('TokenRewardOnlyTokens', () => {
    beforeEach(fixture.beforeEach)
    beforeEach(logs.beforeEach)
    afterEach(logs.afterEach)

    let validatorId: number
    let validatorOwnerAccount: Account
    let validatorConfig: ValidatorConfig
    let firstPoolKey: ValidatorPoolKey
    let firstPoolClient: StakingPoolClient
    let stakerAccount: Account

    let rewardTokenID: bigint
    const tokenRewardPerPayout = 1000n

    beforeAll(async () => {
        // Create a reward token to pay out to stakers
        const tokenCreatorAccount = await getTestAccount(
            { initialFunds: AlgoAmount.Algos(5000), suppressLog: true },
            fixture.context.algod,
            fixture.context.kmd,
        )
        rewardTokenID = await createAsset(
            fixture.context.algod,
            tokenCreatorAccount,
            'Reward Token',
            'RWDTOKEN',
            100_000,
            0,
        )

        validatorOwnerAccount = await getTestAccount(
            { initialFunds: AlgoAmount.Algos(500), suppressLog: true },
            fixture.context.algod,
            fixture.context.kmd,
        )
        consoleLogger.info(`validator account ${validatorOwnerAccount.addr}`)

        validatorConfig = createValidatorConfig({
            owner: validatorOwnerAccount.addr,
            manager: validatorOwnerAccount.addr,
            minEntryStake: BigInt(AlgoAmount.Algos(1000).microAlgos),
            maxAlgoPerPool: BigInt(MaxAlgoPerPool), // this comes into play in later tests !!
            percentToValidator: 5 * 10000,
            validatorCommissionAddress: validatorOwnerAccount.addr,
            rewardTokenID,
            rewardPerPayout: tokenRewardPerPayout, // 1000 tokens per epoch
        })
        validatorId = await addValidator(
            fixture.context,
            validatorMasterClient,
            validatorOwnerAccount,
            validatorConfig,
            validatorMbr,
        )

        // Add new pool - then we'll add stake and verify balances.
        // first pool needs extra .1 to cover MBR of opted-in reward token !
        firstPoolKey = await addStakingPool(
            fixture.context,
            validatorMasterClient,
            validatorId,
            1,
            validatorOwnerAccount,
            poolMbr,
            poolInitMbr + BigInt(AlgoAmount.Algos(0.1).microAlgos),
        )
        // should be [validator id, pool id (1 based)]
        expect(firstPoolKey.id).toEqual(BigInt(validatorId))
        expect(firstPoolKey.poolId).toEqual(1n)

        await transferAsset(
            {
                from: tokenCreatorAccount,
                to: getApplicationAddress(firstPoolKey.poolAppId),
                assetId: Number(rewardTokenID),
                amount: 5000,
            },
            fixture.context.algod,
        )

        firstPoolClient = new StakingPoolClient(
            { sender: validatorOwnerAccount, resolveBy: 'id', id: firstPoolKey.poolAppId },
            fixture.context.algod,
        )
    })

    // Creates dummy staker:
    // adds 1000 algo (plus enough to cover staker mbr)
    test('firstStaker', async () => {
        // Fund a 'staker account' that will be the new 'staker'
        stakerAccount = await getTestAccount(
            { initialFunds: AlgoAmount.Algos(5000), suppressLog: true },
            fixture.context.algod,
            fixture.context.kmd,
        )
        // opt-in to reward token
        await assetOptIn({ account: stakerAccount, assetId: Number(rewardTokenID) }, fixture.context.algod)

        // now stake 1000(+mbr), min for this pool - for the first time - which means actual stake amount will be reduced
        // by 'first time staker' fee to cover MBR (which goes to VALIDATOR contract account, not staker contract account!)
        // we pay the extra here so the final staked amount should be exactly 1000
        const stakeAmount1 = AlgoAmount.MicroAlgos(
            AlgoAmount.Algos(1000).microAlgos + AlgoAmount.MicroAlgos(Number(stakerMbr)).microAlgos,
        )
        await addStake(fixture.context, validatorMasterClient, validatorId, stakerAccount, stakeAmount1, 0n)
        const poolInfo = await getPoolInfo(validatorMasterClient, firstPoolKey)
        expect(poolInfo.totalAlgoStaked).toEqual(BigInt(stakeAmount1.microAlgos - Number(stakerMbr)))
        expect((await getValidatorState(validatorMasterClient, validatorId)).totalStakers).toEqual(1n)
    })

    test('testFirstRewards', async () => {
        await incrementRoundNumberBy(fixture.context, 322)

        const origValidatorState = await getValidatorState(validatorMasterClient, validatorId)
        const ownerBalance = await fixture.context.algod.accountInformation(validatorOwnerAccount.addr).do()
        const stakersPriorToReward = await getStakeInfoFromBoxValue(firstPoolClient)

        // Perform epoch payout calculation - should be 0 algo reward (!)
        // we should just do token payout
        const fees = await epochBalanceUpdate(firstPoolClient)

        const newValidatorState = await getValidatorState(validatorMasterClient, validatorId)
        const newOwnerBalance = await fixture.context.algod.accountInformation(validatorOwnerAccount.addr).do()
        // validator owner balance shouldn't have changed (other than fees to call epoch update)
        expect(newOwnerBalance.amount).toEqual(ownerBalance.amount - fees.microAlgos)

        // Verify all the stakers in the pool got what we think they should have
        const stakersAfterReward = await getStakeInfoFromBoxValue(firstPoolClient)

        await verifyRewardAmounts(
            fixture.context,
            0n, // 0 algo reward
            BigInt(tokenRewardPerPayout),
            stakersPriorToReward as StakedInfo[],
            stakersAfterReward as StakedInfo[],
            1 as number,
        )

        // the total staked should have grown as well - reward minus what the validator was paid in their commission
        expect(newValidatorState.totalAlgoStaked).toEqual(origValidatorState.totalAlgoStaked)

        // the reward tokens 'held' back should've grown by the token payout amount
        expect(newValidatorState.rewardTokenHeldBack).toEqual(BigInt(validatorConfig.rewardPerPayout))

        const poolBalance = await getPoolAvailBalance(fixture.context, firstPoolKey)
        expect(poolBalance).toEqual(newValidatorState.totalAlgoStaked)
    })

    test('extractRewards', async () => {
        const origStakerBalance = await fixture.context.algod.accountInformation(stakerAccount.addr).do()

        // Remove it all - but w/ claimTokens call instead of removeStake
        const removeFees = await claimTokens(firstPoolClient, stakerAccount)

        const newStakerBalance = await fixture.context.algod.accountInformation(stakerAccount.addr).do()
        // 1000 algos staked + 190 reward (- .004 in fees for removing stake)
        expect(newStakerBalance.amount).toEqual(origStakerBalance.amount - removeFees)
        // verify that reward token payout came to us
        const assetInfo = await fixture.context.algod
            .accountAssetInformation(stakerAccount.addr, Number(rewardTokenID))
            .do()
        expect(BigInt(assetInfo['asset-holding'].amount)).toEqual(tokenRewardPerPayout)

        const newValidatorState = await getValidatorState(validatorMasterClient, validatorId)
        // total staked should be same -staker shouldn't have gone away - token held back should've gone to 0
        expect(newValidatorState.totalAlgoStaked).toEqual(BigInt(AlgoAmount.Algos(1000).microAlgos))
        expect(newValidatorState.totalStakers).toEqual(1n)
        expect(newValidatorState.rewardTokenHeldBack).toEqual(0n)

        const poolBalance = await getPoolAvailBalance(fixture.context, firstPoolKey)
        expect(poolBalance).toEqual(newValidatorState.totalAlgoStaked)
    })
})

describe('DoublePoolWTokens', () => {
    beforeEach(fixture.beforeEach)
    beforeEach(logs.beforeEach)
    afterEach(logs.afterEach)

    let validatorId: number
    let validatorOwnerAccount: Account
    let validatorConfig: ValidatorConfig
    const stakerAccounts: Account[] = []
    let poolAppId: bigint
    const poolKeys: ValidatorPoolKey[] = []
    const poolClients: StakingPoolClient[] = []

    let rewardTokenID: bigint
    const PctToValidator = 5
    const decimals = 0
    const tokenRewardPerPayout = BigInt(1000 * 10 ** decimals)

    // add validator and 1 pool for subsequent stake tests
    beforeAll(async () => {
        // Create a reward token to pay out to stakers
        const tokenCreatorAccount = await getTestAccount(
            { initialFunds: AlgoAmount.Algos(5000), suppressLog: true },
            fixture.context.algod,
            fixture.context.kmd,
        )
        rewardTokenID = await createAsset(
            fixture.context.algod,
            tokenCreatorAccount,
            'Reward Token',
            'RWDTOKEN',
            100_000,
            decimals,
        )

        // Fund a 'validator account' that will be the validator owner.
        validatorOwnerAccount = await getTestAccount(
            { initialFunds: AlgoAmount.Algos(500), suppressLog: true },
            fixture.context.algod,
            fixture.context.kmd,
        )
        consoleLogger.info(`validator account ${validatorOwnerAccount.addr}`)

        validatorConfig = createValidatorConfig({
            owner: validatorOwnerAccount.addr,
            manager: validatorOwnerAccount.addr,
            minEntryStake: BigInt(AlgoAmount.Algos(1000).microAlgos),
            maxAlgoPerPool: BigInt(AlgoAmount.Algos(5_000).microAlgos), // just do 5k per pool
            percentToValidator: PctToValidator * 10000,
            validatorCommissionAddress: validatorOwnerAccount.addr,
            rewardTokenID,
            rewardPerPayout: tokenRewardPerPayout, // 1000 tokens per epoch
        })
        validatorId = await addValidator(
            fixture.context,
            validatorMasterClient,
            validatorOwnerAccount,
            validatorConfig,
            validatorMbr,
        )

        // Add new pool - then we'll add stake and verify balances.
        // first pool needs extra .1 to cover MBR of opted-in reward token !
        poolKeys.push(
            await addStakingPool(
                fixture.context,
                validatorMasterClient,
                validatorId,
                1,
                validatorOwnerAccount,
                poolMbr,
                poolInitMbr + BigInt(AlgoAmount.Algos(0.1).microAlgos),
            ),
        )
        // should be [validator id, pool id (1 based)]
        expect(poolKeys[0].id).toEqual(BigInt(validatorId))
        expect(poolKeys[0].poolId).toEqual(1n)

        // now send a bunch of our reward token to the pool !
        await transferAsset(
            {
                from: tokenCreatorAccount,
                to: getApplicationAddress(poolKeys[0].poolAppId),
                assetId: Number(rewardTokenID),
                amount: 5000 * 10 ** decimals,
            },
            fixture.context.algod,
        )

        poolClients.push(
            new StakingPoolClient(
                { sender: validatorOwnerAccount, resolveBy: 'id', id: poolKeys[0].poolAppId },
                fixture.context.algod,
            ),
        )

        // get the app id via contract call - it should match what we just got back in the poolKey
        poolAppId = (
            await validatorMasterClient.getPoolAppId(
                { validatorId: poolKeys[0].id, poolId: poolKeys[0].poolId },
                { sendParams: { populateAppCallResources: true } },
            )
        ).return!
        expect(poolKeys[0].poolAppId).toEqual(poolAppId)

        const stateData = await getValidatorState(validatorMasterClient, validatorId)
        expect(stateData.numPools).toEqual(1)
        expect(stateData.totalAlgoStaked).toEqual(0n)
        expect(stateData.totalStakers).toEqual(0n)
        expect(stateData.rewardTokenHeldBack).toEqual(0n)

        const poolInfo = await getPoolInfo(validatorMasterClient, poolKeys[0])
        expect(poolInfo.poolAppId).toEqual(BigInt(poolAppId))
        expect(poolInfo.totalStakers).toEqual(0)
        expect(poolInfo.totalAlgoStaked).toEqual(0n)

        // ok - all in working order. add second pool as well - no need to do
        poolKeys.push(
            await addStakingPool(
                fixture.context,
                validatorMasterClient,
                validatorId,
                1,
                validatorOwnerAccount,
                poolMbr,
                poolInitMbr, // no extra .1 for pool 2 !
            ),
        )
        expect(poolKeys[1].poolId).toEqual(BigInt(2))
        poolClients.push(
            new StakingPoolClient(
                { sender: validatorOwnerAccount, resolveBy: 'id', id: poolKeys[1].poolAppId },
                fixture.context.algod,
            ),
        )
    })

    // add 2 stakers - full pool amount each
    test('addStakers', async () => {
        for (let i = 0; i < 2; i += 1) {
            const stakerAccount = await getTestAccount(
                { initialFunds: AlgoAmount.Algos(6000), suppressLog: true },
                fixture.context.algod,
                fixture.context.kmd,
            )
            stakerAccounts.push(stakerAccount)
            // opt-in to reward token
            await assetOptIn({ account: stakerAccount, assetId: Number(rewardTokenID) }, fixture.context.algod)

            const stakeAmount = AlgoAmount.MicroAlgos(
                AlgoAmount.Algos(5000).microAlgos + AlgoAmount.MicroAlgos(Number(stakerMbr)).microAlgos,
            )
            const [stakedPoolKey] = await addStake(
                fixture.context,
                validatorMasterClient,
                validatorId,
                stakerAccount,
                stakeAmount,
                0n,
            )
            // each staker should land in diff pool because we're maxing the pool
            expect(stakedPoolKey.id).toEqual(poolKeys[i].id)
            expect(stakedPoolKey.poolId).toEqual(poolKeys[i].poolId)
            expect(stakedPoolKey.poolAppId).toEqual(poolKeys[i].poolAppId)

            const poolInfo = await getPoolInfo(validatorMasterClient, poolKeys[i])
            expect(poolInfo.totalStakers).toEqual(1)
            expect(poolInfo.totalAlgoStaked).toEqual(BigInt(stakeAmount.microAlgos - Number(stakerMbr)))
        }

        expect((await getValidatorState(validatorMasterClient, validatorId)).totalStakers).toEqual(BigInt(2))
        expect((await getValidatorState(validatorMasterClient, validatorId)).totalAlgoStaked).toEqual(
            BigInt(AlgoAmount.Algos(10000).microAlgos),
        )
    })

    test('testFirstRewards', async () => {
        await incrementRoundNumberBy(fixture.context, 322)

        let cumTokRewards = 0n
        for (let poolIdx = 0; poolIdx < 2; poolIdx += 1) {
            consoleLogger.info(`testing rewards payout for pool # ${poolIdx + 1}`)
            const origValidatorState = await getValidatorState(validatorMasterClient, validatorId)
            const ownerBalance = await fixture.context.algod.accountInformation(validatorOwnerAccount.addr).do()
            const stakersPriorToReward = await getStakeInfoFromBoxValue(poolClients[poolIdx])
            const reward = AlgoAmount.Algos(200)
            // put some test 'reward' algos into each staking pool
            await transferAlgos(
                {
                    from: fixture.context.testAccount,
                    to: getApplicationAddress(poolKeys[poolIdx].poolAppId),
                    amount: reward,
                },
                fixture.context.algod,
            )
            // Perform epoch payout calculation  - we also get back how much it cost to issue the txn
            const fees = await epochBalanceUpdate(poolClients[poolIdx])
            const expectedValidatorReward = reward.microAlgos * (PctToValidator / 100)
            const newValidatorState = await getValidatorState(validatorMasterClient, validatorId)
            const newOwnerBalance = await fixture.context.algod.accountInformation(validatorOwnerAccount.addr).do()
            // validator owner should have gotten the expected reward (minus the fees they just paid ofc)
            expect(newOwnerBalance.amount).toEqual(ownerBalance.amount - fees.microAlgos + expectedValidatorReward)

            // Verify all the stakers in the pool got what we think they should have
            const stakersAfterReward = await getStakeInfoFromBoxValue(poolClients[poolIdx])

            const payoutRatio = await getTokenPayoutRatio(validatorMasterClient, validatorId)
            const tokenRewardForThisPool =
                (BigInt(tokenRewardPerPayout) * payoutRatio.PoolPctOfWhole[poolIdx]) / BigInt(1_000_000)
            cumTokRewards += tokenRewardForThisPool

            await verifyRewardAmounts(
                fixture.context,
                (BigInt(reward.microAlgos) - BigInt(expectedValidatorReward)) as bigint,
                tokenRewardForThisPool, // we split evenly into 2 pools - so token reward should be as well
                stakersPriorToReward as StakedInfo[],
                stakersAfterReward as StakedInfo[],
                1 as number,
            )

            // the total staked should have grown as well - reward minus what the validator was paid in their commission
            expect(Number(newValidatorState.totalAlgoStaked)).toEqual(
                Number(origValidatorState.totalAlgoStaked) + (reward.microAlgos - expectedValidatorReward),
            )

            // the reward tokens 'held' back should've grown by the token payout amount for this pool
            expect(newValidatorState.rewardTokenHeldBack).toEqual(cumTokRewards)
        }
    })

    test('extractRewards', async () => {
        for (let i = 0; i < 2; i += 1) {
            const origPoolInfo = await getPoolInfo(validatorMasterClient, poolKeys[i])
            const origValidatorState = await getValidatorState(validatorMasterClient, validatorId)
            const stakerInfo = await getStakerInfo(poolClients[i], stakerAccounts[i])
            const origStakerBalance = await fixture.context.algod.accountInformation(stakerAccounts[i].addr).do()
            const origStakerAssetBalance = await fixture.context.algod
                .accountAssetInformation(stakerAccounts[i].addr, Number(rewardTokenID))
                .do()

            // Remove all stake
            await removeStake(poolClients[i], stakerAccounts[i], AlgoAmount.Algos(0))
            const removeFees = AlgoAmount.MicroAlgos(7000).microAlgos

            const newStakerBalance = await fixture.context.algod.accountInformation(stakerAccounts[i].addr).do()

            expect(BigInt(newStakerBalance.amount)).toEqual(
                BigInt(origStakerBalance.amount) + stakerInfo.balance - BigInt(removeFees),
            )
            // verify that pending reward token payout came to us
            const newStakerAssetBalance = await fixture.context.algod
                .accountAssetInformation(stakerAccounts[i].addr, Number(rewardTokenID))
                .do()
            expect(BigInt(newStakerAssetBalance['asset-holding'].amount)).toEqual(
                BigInt(origStakerAssetBalance['asset-holding'].amount) + stakerInfo.rewardTokenBalance,
            )

            // no one should be left and be 0 balance
            const postRemovePoolInfo = await getPoolInfo(validatorMasterClient, poolKeys[i])
            expect(postRemovePoolInfo.totalStakers).toEqual(origPoolInfo.totalStakers - 1)
            expect(postRemovePoolInfo.totalAlgoStaked).toEqual(
                BigInt(origPoolInfo.totalAlgoStaked - stakerInfo.balance),
            )

            const newValidatorState = await getValidatorState(validatorMasterClient, validatorId)
            expect(newValidatorState.totalAlgoStaked).toEqual(origValidatorState.totalAlgoStaked - stakerInfo.balance)
            expect(newValidatorState.totalStakers).toEqual(origValidatorState.totalStakers - 1n)
            expect(newValidatorState.rewardTokenHeldBack).toEqual(
                BigInt(origValidatorState.rewardTokenHeldBack - stakerInfo.rewardTokenBalance),
            )
        }
    })
})

describe('TokenGatingByCreator', () => {
    beforeEach(fixture.beforeEach)
    beforeEach(logs.beforeEach)
    afterEach(logs.afterEach)

    let validatorId: number

    let tokenCreatorAccount: Account
    let validatorOwnerAccount: Account
    let validatorConfig: ValidatorConfig
    let firstPoolKey: ValidatorPoolKey

    let gatingToken1Id: bigint
    let gatingToken2Id: bigint

    // add validator and 1 pool for subsequent stake tests
    beforeAll(async () => {
        // Create a token that will be required for stakers to possess in order to stake
        tokenCreatorAccount = await getTestAccount(
            { initialFunds: AlgoAmount.Algos(5000), suppressLog: true },
            fixture.context.algod,
            fixture.context.kmd,
        )
        gatingToken1Id = await createAsset(
            fixture.context.algod,
            tokenCreatorAccount,
            'Gating Token 1',
            'GATETK1',
            10,
            0,
        )
        gatingToken2Id = await createAsset(
            fixture.context.algod,
            tokenCreatorAccount,
            'Gating Token 2',
            'GATETK2',
            10,
            0,
        )

        // Fund a 'validator account' that will be the validator owner.
        validatorOwnerAccount = await getTestAccount(
            { initialFunds: AlgoAmount.Algos(500), suppressLog: true },
            fixture.context.algod,
            fixture.context.kmd,
        )
        consoleLogger.info(`validator account ${validatorOwnerAccount.addr}`)

        validatorConfig = createValidatorConfig({
            owner: validatorOwnerAccount.addr,
            manager: validatorOwnerAccount.addr,
            minEntryStake: BigInt(AlgoAmount.Algos(1000).microAlgos),
            maxAlgoPerPool: BigInt(MaxAlgoPerPool), // this comes into play in later tests !!
            percentToValidator: 5 * 10000,
            validatorCommissionAddress: validatorOwnerAccount.addr,
            // stakers must possess any token created by tokenCreatorAccount
            entryGatingType: GATING_TYPE_ASSETS_CREATED_BY,
            entryGatingAddress: tokenCreatorAccount.addr,
            gatingAssetMinBalance: 2n, // require 2 so we can see if only having 1 fails us
        })
        validatorId = await addValidator(
            fixture.context,
            validatorMasterClient,
            validatorOwnerAccount,
            validatorConfig,
            validatorMbr,
        )

        firstPoolKey = await addStakingPool(
            fixture.context,
            validatorMasterClient,
            validatorId,
            1,
            validatorOwnerAccount,
            poolMbr,
            poolInitMbr,
        )
    })

    describe('stakeTest', () => {
        beforeEach(fixture.beforeEach)
        beforeEach(logs.beforeEach)
        afterEach(logs.afterEach)

        let stakerAccount: Account
        let stakerCreatedTokenId: bigint
        beforeAll(async () => {
            // Fund a 'staker account' that will be the new 'staker'
            stakerAccount = await getTestAccount(
                { initialFunds: AlgoAmount.Algos(5000), suppressLog: true },
                fixture.context.algod,
                fixture.context.kmd,
            )

            await assetOptIn({ account: stakerAccount, assetId: Number(gatingToken1Id) }, fixture.context.algod)
            await assetOptIn({ account: stakerAccount, assetId: Number(gatingToken2Id) }, fixture.context.algod)
            // Send gating tokens to our staker for use in tests
            await transferAsset(
                {
                    from: tokenCreatorAccount,
                    to: stakerAccount,
                    assetId: Number(gatingToken1Id),
                    amount: 2,
                },
                fixture.context.algod,
            )
            await transferAsset(
                {
                    from: tokenCreatorAccount,
                    to: stakerAccount,
                    assetId: Number(gatingToken2Id),
                    amount: 2,
                },
                fixture.context.algod,
            )

            stakerCreatedTokenId = await createAsset(
                fixture.context.algod,
                stakerAccount,
                'Dummy Token',
                'DUMMY',
                10,
                0,
            )
        })

        test('stakeNoTokenOffered', async () => {
            const stakeAmount1 = AlgoAmount.MicroAlgos(
                AlgoAmount.Algos(1000).microAlgos + AlgoAmount.MicroAlgos(Number(stakerMbr)).microAlgos,
            )
            await expect(
                addStake(fixture.context, validatorMasterClient, validatorId, stakerAccount, stakeAmount1, 0n),
            ).rejects.toThrowError()
        })

        test('stakeWrongTokenOffered', async () => {
            const stakeAmount1 = AlgoAmount.MicroAlgos(
                AlgoAmount.Algos(1000).microAlgos + AlgoAmount.MicroAlgos(Number(stakerMbr)).microAlgos,
            )
            await expect(
                addStake(
                    fixture.context,
                    validatorMasterClient,
                    validatorId,
                    stakerAccount,
                    stakeAmount1,
                    stakerCreatedTokenId,
                ),
            ).rejects.toThrowError()
        })

        test('stakeWGatingToken1', async () => {
            const stakeAmount1 = AlgoAmount.MicroAlgos(
                AlgoAmount.Algos(1000).microAlgos + AlgoAmount.MicroAlgos(Number(stakerMbr)).microAlgos,
            )
            const [stakedPoolKey] = await addStake(
                fixture.context,
                validatorMasterClient,
                validatorId,
                stakerAccount,
                stakeAmount1,
                gatingToken1Id,
            )
            // should match info from first staking pool
            expect(stakedPoolKey.id).toEqual(firstPoolKey.id)
            expect(stakedPoolKey.poolId).toEqual(firstPoolKey.poolId)
            expect(stakedPoolKey.poolAppId).toEqual(firstPoolKey.poolAppId)

            const poolInfo = await getPoolInfo(validatorMasterClient, firstPoolKey)
            expect(poolInfo.totalStakers).toEqual(1)
            expect(poolInfo.totalAlgoStaked).toEqual(BigInt(stakeAmount1.microAlgos - Number(stakerMbr)))

            expect((await getValidatorState(validatorMasterClient, validatorId)).totalStakers).toEqual(1n)
        })

        test('stakeWGatingToken2', async () => {
            const stakeAmount2 = AlgoAmount.MicroAlgos(AlgoAmount.Algos(1000).microAlgos)
            const [stakedPoolKey] = await addStake(
                fixture.context,
                validatorMasterClient,
                validatorId,
                stakerAccount,
                stakeAmount2,
                gatingToken2Id,
            )
            // should match info from first staking pool
            expect(stakedPoolKey.id).toEqual(firstPoolKey.id)
            expect(stakedPoolKey.poolId).toEqual(firstPoolKey.poolId)
            expect(stakedPoolKey.poolAppId).toEqual(firstPoolKey.poolAppId)

            const poolInfo = await getPoolInfo(validatorMasterClient, firstPoolKey)
            expect(poolInfo.totalStakers).toEqual(1)
            expect(poolInfo.totalAlgoStaked).toEqual(BigInt(stakeAmount2.microAlgos * 2))

            expect((await getValidatorState(validatorMasterClient, validatorId)).totalStakers).toEqual(1n)
        })

        test('stakeWGatingToken2NotMeetingBalReq', async () => {
            // send 1 of the token back to creator - we should now fail to add more stake because we don't meet the token minimum
            await transferAsset(
                {
                    from: stakerAccount,
                    to: tokenCreatorAccount,
                    assetId: Number(gatingToken2Id),
                    amount: 1,
                },
                fixture.context.algod,
            )

            await expect(
                addStake(
                    fixture.context,
                    validatorMasterClient,
                    validatorId,
                    stakerAccount,
                    AlgoAmount.MicroAlgos(AlgoAmount.Algos(1000).microAlgos),
                    gatingToken2Id,
                ),
            ).rejects.toThrowError()
        })
    })
})

describe('TokenGatingByAsset', () => {
    beforeEach(fixture.beforeEach)
    beforeEach(logs.beforeEach)
    afterEach(logs.afterEach)

    let validatorId: number

    let tokenCreatorAccount: Account
    let validatorOwnerAccount: Account
    let validatorConfig: ValidatorConfig
    let firstPoolKey: ValidatorPoolKey

    let gatingToken1Id: bigint
    let gatingToken2Id: bigint

    // add validator and 1 pool for subsequent stake tests
    beforeAll(async () => {
        // Create a token that will be required for stakers to possess in order to stake
        tokenCreatorAccount = await getTestAccount(
            { initialFunds: AlgoAmount.Algos(5000), suppressLog: true },
            fixture.context.algod,
            fixture.context.kmd,
        )
        gatingToken1Id = await createAsset(
            fixture.context.algod,
            tokenCreatorAccount,
            'Gating Token 1 [Other by same]',
            'GATETK1',
            10,
            0,
        )
        gatingToken2Id = await createAsset(
            fixture.context.algod,
            tokenCreatorAccount,
            'Gating Token 2 [Required]',
            'GATETK2',
            10,
            0,
        )

        // Fund a 'validator account' that will be the validator owner.
        validatorOwnerAccount = await getTestAccount(
            { initialFunds: AlgoAmount.Algos(500), suppressLog: true },
            fixture.context.algod,
            fixture.context.kmd,
        )
        consoleLogger.info(`validator account ${validatorOwnerAccount.addr}`)

        validatorConfig = createValidatorConfig({
            owner: validatorOwnerAccount.addr,
            manager: validatorOwnerAccount.addr,
            minEntryStake: BigInt(AlgoAmount.Algos(1000).microAlgos),
            maxAlgoPerPool: BigInt(MaxAlgoPerPool), // this comes into play in later tests !!
            percentToValidator: 5 * 10000,
            validatorCommissionAddress: validatorOwnerAccount.addr,
            // stakers must possess ONLY the second gating token - explicit id !
            entryGatingType: GATING_TYPE_ASSET_ID,
            entryGatingAssets: [gatingToken2Id, 0n, 0n, 0n],
            gatingAssetMinBalance: 2n, // require 2 so we can see if only having 1 fails us
        })
        validatorId = await addValidator(
            fixture.context,
            validatorMasterClient,
            validatorOwnerAccount,
            validatorConfig,
            validatorMbr,
        )

        firstPoolKey = await addStakingPool(
            fixture.context,
            validatorMasterClient,
            validatorId,
            1,
            validatorOwnerAccount,
            poolMbr,
            poolInitMbr,
        )
    })

    describe('stakeTest', () => {
        beforeEach(fixture.beforeEach)
        beforeEach(logs.beforeEach)
        afterEach(logs.afterEach)

        let stakerAccount: Account
        let stakerCreatedTokenId: bigint
        beforeAll(async () => {
            // Fund a 'staker account' that will be the new 'staker'
            stakerAccount = await getTestAccount(
                { initialFunds: AlgoAmount.Algos(5000), suppressLog: true },
                fixture.context.algod,
                fixture.context.kmd,
            )

            await assetOptIn({ account: stakerAccount, assetId: Number(gatingToken1Id) }, fixture.context.algod)
            await assetOptIn({ account: stakerAccount, assetId: Number(gatingToken2Id) }, fixture.context.algod)
            // Send gating tokens to our staker for use in tests
            await transferAsset(
                {
                    from: tokenCreatorAccount,
                    to: stakerAccount,
                    assetId: Number(gatingToken1Id),
                    amount: 2,
                },
                fixture.context.algod,
            )
            await transferAsset(
                {
                    from: tokenCreatorAccount,
                    to: stakerAccount,
                    assetId: Number(gatingToken2Id),
                    amount: 2,
                },
                fixture.context.algod,
            )

            stakerCreatedTokenId = await createAsset(
                fixture.context.algod,
                stakerAccount,
                'Dummy Token',
                'DUMMY',
                10,
                0,
            )
        })

        test('stakeNoTokenOffered', async () => {
            const stakeAmount1 = AlgoAmount.MicroAlgos(
                AlgoAmount.Algos(1000).microAlgos + AlgoAmount.MicroAlgos(Number(stakerMbr)).microAlgos,
            )
            await expect(
                addStake(fixture.context, validatorMasterClient, validatorId, stakerAccount, stakeAmount1, 0n),
            ).rejects.toThrowError()
        })

        test('stakeWrongTokenOffered', async () => {
            const stakeAmount1 = AlgoAmount.MicroAlgos(
                AlgoAmount.Algos(1000).microAlgos + AlgoAmount.MicroAlgos(Number(stakerMbr)).microAlgos,
            )
            await expect(
                addStake(
                    fixture.context,
                    validatorMasterClient,
                    validatorId,
                    stakerAccount,
                    stakeAmount1,
                    stakerCreatedTokenId,
                ),
            ).rejects.toThrowError()
        })

        test('stakeWGatingToken1ShouldFail', async () => {
            const stakeAmount1 = AlgoAmount.MicroAlgos(
                AlgoAmount.Algos(1000).microAlgos + AlgoAmount.MicroAlgos(Number(stakerMbr)).microAlgos,
            )
            await expect(
                addStake(
                    fixture.context,
                    validatorMasterClient,
                    validatorId,
                    stakerAccount,
                    stakeAmount1,
                    gatingToken1Id,
                ),
            ).rejects.toThrowError()
        })

        test('stakeWGatingToken2ShouldPass', async () => {
            const stakeAmount1 = AlgoAmount.MicroAlgos(
                AlgoAmount.Algos(1000).microAlgos + AlgoAmount.MicroAlgos(Number(stakerMbr)).microAlgos,
            )
            const [stakedPoolKey] = await addStake(
                fixture.context,
                validatorMasterClient,
                validatorId,
                stakerAccount,
                stakeAmount1,
                gatingToken2Id,
            )
            // should match info from first staking pool
            expect(stakedPoolKey.id).toEqual(firstPoolKey.id)
            expect(stakedPoolKey.poolId).toEqual(firstPoolKey.poolId)
            expect(stakedPoolKey.poolAppId).toEqual(firstPoolKey.poolAppId)

            const poolInfo = await getPoolInfo(validatorMasterClient, firstPoolKey)
            expect(poolInfo.totalStakers).toEqual(1)
            expect(poolInfo.totalAlgoStaked).toEqual(BigInt(stakeAmount1.microAlgos - Number(stakerMbr)))

            expect((await getValidatorState(validatorMasterClient, validatorId)).totalStakers).toEqual(1n)
        })

        test('stakeWGatingToken2NotMeetingBalReq', async () => {
            // send 1 of the token back to creator - we should now fail to add more stake because we don't meet the token minimum
            await transferAsset(
                {
                    from: stakerAccount,
                    to: tokenCreatorAccount,
                    assetId: Number(gatingToken2Id),
                    amount: 1,
                },
                fixture.context.algod,
            )

            await expect(
                addStake(
                    fixture.context,
                    validatorMasterClient,
                    validatorId,
                    stakerAccount,
                    AlgoAmount.MicroAlgos(AlgoAmount.Algos(1000).microAlgos),
                    gatingToken2Id,
                ),
            ).rejects.toThrowError()
        })
    })
})

describe('TokenGatingMultAssets', () => {
    beforeEach(fixture.beforeEach)
    beforeEach(logs.beforeEach)
    afterEach(logs.afterEach)

    let validatorId: number

    let tokenCreatorAccount: Account
    let validatorOwnerAccount: Account
    let validatorConfig: ValidatorConfig
    let firstPoolKey: ValidatorPoolKey

    const gatingTokens: bigint[] = []

    // add validator and 1 pool for subsequent stake tests
    beforeAll(async () => {
        // Create a token that will be required for stakers to possess in order to stake
        tokenCreatorAccount = await getTestAccount(
            { initialFunds: AlgoAmount.Algos(5000), suppressLog: true },
            fixture.context.algod,
            fixture.context.kmd,
        )
        // create 4 dummy assets
        for (let i = 0; i < 4; i += 1) {
            gatingTokens.push(
                await createAsset(fixture.context.algod, tokenCreatorAccount, `Gating Token ${i}`, `GATETK${i}`, 10, 0),
            )
        }

        validatorOwnerAccount = await getTestAccount(
            { initialFunds: AlgoAmount.Algos(500), suppressLog: true },
            fixture.context.algod,
            fixture.context.kmd,
        )
        consoleLogger.info(`validator account ${validatorOwnerAccount.addr}`)

        validatorConfig = createValidatorConfig({
            owner: validatorOwnerAccount.addr,
            manager: validatorOwnerAccount.addr,
            minEntryStake: BigInt(AlgoAmount.Algos(1000).microAlgos),
            maxAlgoPerPool: BigInt(MaxAlgoPerPool), // this comes into play in later tests !!
            percentToValidator: 5 * 10000,
            validatorCommissionAddress: validatorOwnerAccount.addr,
            // stakers must possess ONLY the second gating token - explicit id !
            entryGatingType: GATING_TYPE_ASSET_ID,
            entryGatingAssets: [gatingTokens[0], gatingTokens[1], gatingTokens[2], gatingTokens[3]],
            gatingAssetMinBalance: 2n, // require 2 so we can see if only having 1 fails
        })
        validatorId = await addValidator(
            fixture.context,
            validatorMasterClient,
            validatorOwnerAccount,
            validatorConfig,
            validatorMbr,
        )

        firstPoolKey = await addStakingPool(
            fixture.context,
            validatorMasterClient,
            validatorId,
            1,
            validatorOwnerAccount,
            poolMbr,
            poolInitMbr,
        )
    })

    describe('stakeTest', () => {
        beforeEach(fixture.beforeEach)
        beforeEach(logs.beforeEach)
        afterEach(logs.afterEach)

        let stakerAccount: Account
        let stakerCreatedTokenId: bigint
        beforeAll(async () => {
            // Fund a 'staker account' that will be the new 'staker'
            stakerAccount = await getTestAccount(
                { initialFunds: AlgoAmount.Algos(8000), suppressLog: true },
                fixture.context.algod,
                fixture.context.kmd,
            )

            for (let i = 0; i < 4; i += 1) {
                await assetOptIn({ account: stakerAccount, assetId: Number(gatingTokens[i]) }, fixture.context.algod)
                await transferAsset(
                    {
                        from: tokenCreatorAccount,
                        to: stakerAccount,
                        assetId: Number(gatingTokens[i]),
                        amount: 2,
                    },
                    fixture.context.algod,
                )
            }
            stakerCreatedTokenId = await createAsset(
                fixture.context.algod,
                stakerAccount,
                'Dummy Token',
                'DUMMY',
                10,
                0,
            )
        })

        test('stakeNoTokenOffered', async () => {
            const stakeAmount1 = AlgoAmount.MicroAlgos(
                AlgoAmount.Algos(1000).microAlgos + AlgoAmount.MicroAlgos(Number(stakerMbr)).microAlgos,
            )
            await expect(
                addStake(fixture.context, validatorMasterClient, validatorId, stakerAccount, stakeAmount1, 0n),
            ).rejects.toThrowError()
        })

        test('stakeWrongTokenOffered', async () => {
            const stakeAmount1 = AlgoAmount.MicroAlgos(
                AlgoAmount.Algos(1000).microAlgos + AlgoAmount.MicroAlgos(Number(stakerMbr)).microAlgos,
            )
            await expect(
                addStake(
                    fixture.context,
                    validatorMasterClient,
                    validatorId,
                    stakerAccount,
                    stakeAmount1,
                    stakerCreatedTokenId,
                ),
            ).rejects.toThrowError()
        })

        test('stakeWGatingTokens', async () => {
            const stakeAmount1 = AlgoAmount.MicroAlgos(
                AlgoAmount.Algos(1000).microAlgos + AlgoAmount.MicroAlgos(Number(stakerMbr)).microAlgos,
            )
            const [stakedPoolKey] = await addStake(
                fixture.context,
                validatorMasterClient,
                validatorId,
                stakerAccount,
                stakeAmount1,
                gatingTokens[0],
            )
            expect(stakedPoolKey.id).toEqual(firstPoolKey.id)
            expect(stakedPoolKey.poolId).toEqual(firstPoolKey.poolId)
            expect(stakedPoolKey.poolAppId).toEqual(firstPoolKey.poolAppId)

            let poolInfo = await getPoolInfo(validatorMasterClient, firstPoolKey)
            expect(poolInfo.totalStakers).toEqual(1)
            expect(poolInfo.totalAlgoStaked).toEqual(BigInt(stakeAmount1.microAlgos - Number(stakerMbr)))

            expect((await getValidatorState(validatorMasterClient, validatorId)).totalStakers).toEqual(1n)

            // Now try w/ the rest of the tokens - all should succeed and should only add more stake
            for (let i = 1; i < 4; i += 1) {
                await addStake(
                    fixture.context,
                    validatorMasterClient,
                    validatorId,
                    stakerAccount,
                    AlgoAmount.Algos(1000),
                    gatingTokens[i],
                )
            }
            poolInfo = await getPoolInfo(validatorMasterClient, firstPoolKey)
            expect(poolInfo.totalStakers).toEqual(1)
            expect(poolInfo.totalAlgoStaked).toEqual(BigInt(AlgoAmount.Algos(1000).microAlgos * 4))
            expect((await getValidatorState(validatorMasterClient, validatorId)).totalStakers).toEqual(1n)
        })

        test('stakeWGatingToken2ShouldPass', async () => {
            const stakeAmount1 = AlgoAmount.Algos(1000)
            const [stakedPoolKey] = await addStake(
                fixture.context,
                validatorMasterClient,
                validatorId,
                stakerAccount,
                stakeAmount1,
                gatingTokens[1],
            )
            expect(stakedPoolKey.id).toEqual(firstPoolKey.id)
            expect(stakedPoolKey.poolId).toEqual(firstPoolKey.poolId)
            expect(stakedPoolKey.poolAppId).toEqual(firstPoolKey.poolAppId)

            const poolInfo = await getPoolInfo(validatorMasterClient, firstPoolKey)
            expect(poolInfo.totalStakers).toEqual(1)
            expect(poolInfo.totalAlgoStaked).toEqual(BigInt(stakeAmount1.microAlgos * 5))
            expect((await getValidatorState(validatorMasterClient, validatorId)).totalStakers).toEqual(1n)
        })

        test('stakeWGatingToken2NotMeetingBalReq', async () => {
            // send 1 of a token back to creator - we should now fail to add more stake because we don't meet the token minimum
            await transferAsset(
                {
                    from: stakerAccount,
                    to: tokenCreatorAccount,
                    assetId: Number(gatingTokens[1]),
                    amount: 1,
                },
                fixture.context.algod,
            )

            await expect(
                addStake(
                    fixture.context,
                    validatorMasterClient,
                    validatorId,
                    stakerAccount,
                    AlgoAmount.MicroAlgos(AlgoAmount.Algos(1000).microAlgos),
                    gatingTokens[1],
                ),
            ).rejects.toThrowError()
        })
    })
})

describe('SaturatedValidator', () => {
    beforeEach(fixture.beforeEach)
    beforeEach(logs.beforeEach)
    afterEach(logs.afterEach)

    let validatorId: number

    let validatorOwnerAccount: Account
    let stakerAccount: Account
    let validatorConfig: ValidatorConfig
    const pools: ValidatorPoolKey[] = []

    let constraints: ProtocolConstraints

    // add validator and 1 pool for subsequent stake tests
    beforeAll(async () => {
        constraints = await getProtocolConstraints(validatorMasterClient)

        // Fund a 'validator account' that will be the validator owner.
        validatorOwnerAccount = await getTestAccount(
            { initialFunds: AlgoAmount.Algos(500), suppressLog: true },
            fixture.context.algod,
            fixture.context.kmd,
        )
        consoleLogger.info(`validator account ${validatorOwnerAccount.addr}`)

        validatorConfig = createValidatorConfig({
            owner: validatorOwnerAccount.addr,
            manager: validatorOwnerAccount.addr,
            minEntryStake: BigInt(AlgoAmount.Algos(1000).microAlgos),
            maxAlgoPerPool: constraints.MaxAlgoPerPool,
            percentToValidator: 5 * 10000,
            validatorCommissionAddress: validatorOwnerAccount.addr,
        })
        validatorId = await addValidator(
            fixture.context,
            validatorMasterClient,
            validatorOwnerAccount,
            validatorConfig,
            validatorMbr,
        )

        pools.push(
            await addStakingPool(
                fixture.context,
                validatorMasterClient,
                validatorId,
                1,
                validatorOwnerAccount,
                poolMbr,
                poolInitMbr,
            ),
        )

        stakerAccount = await getTestAccount(
            { initialFunds: AlgoAmount.Algos(300e6), suppressLog: true },
            fixture.context.algod,
            fixture.context.kmd,
        )
    })

    // Fill up the first pool completely
    test('stakeFillingPool', async () => {
        const stakeAmount = AlgoAmount.MicroAlgos(Number(constraints.MaxAlgoPerPool + stakerMbr))
        await addStake(fixture.context, validatorMasterClient, validatorId, stakerAccount, stakeAmount, 0n)
        expect((await getValidatorState(validatorMasterClient, validatorId)).totalStakers).toEqual(1n)
        const poolInfo = await getPoolInfo(validatorMasterClient, pools[0])
        expect(poolInfo.totalStakers).toEqual(1)
        expect(poolInfo.totalAlgoStaked).toEqual(BigInt(stakeAmount.microAlgos - Number(stakerMbr)))

        // try to add again - should fail
        await expect(
            addStake(
                fixture.context,
                validatorMasterClient,
                validatorId,
                stakerAccount,
                AlgoAmount.MicroAlgos(1000),
                0n,
            ),
        ).rejects.toThrowError()
    })

    // Now we add 2 more pools, total of 3 - and max state per pool should reduce accordingly.
    test('addPools', async () => {
        const curSoftMax = await getCurMaxStakePerPool(validatorMasterClient, validatorId)
        expect(curSoftMax).toEqual(constraints.MaxAlgoPerPool)

        for (let i = 0; i < 2; i += 1) {
            pools.push(
                await addStakingPool(
                    fixture.context,
                    validatorMasterClient,
                    validatorId,
                    1,
                    validatorOwnerAccount,
                    poolMbr,
                    poolInitMbr,
                ),
            )
        }
        expect((await getValidatorState(validatorMasterClient, validatorId)).numPools).toEqual(3)
        // Our maximum per pool should've changed now - to be max algo per validator / numNodes (3)
        const newSoftMax = await getCurMaxStakePerPool(validatorMasterClient, validatorId)
        expect(newSoftMax).toEqual(
            BigInt(Math.min(Number(constraints.MaxAlgoPerValidator / 3n), Number(constraints.MaxAlgoPerPool))),
        )
    })

    test('fillNewPools', async () => {
        const newSoftMax = await getCurMaxStakePerPool(validatorMasterClient, validatorId)

        let [poolKey] = await addStake(
            fixture.context,
            validatorMasterClient,
            validatorId,
            stakerAccount,
            AlgoAmount.MicroAlgos(Number(newSoftMax)),
            0n,
        )
        expect(poolKey.poolId).toEqual(2n)

        const state = await getValidatorState(validatorMasterClient, validatorId)
        expect(state.totalAlgoStaked).toEqual(constraints.MaxAlgoPerPool + newSoftMax)

        // Fill again - this will put us at max and with current dev defaults at least - over saturation limit
        // 3 pools of 70m (210m) vs saturation limit of 10% of 2b or 200m.
        ;[poolKey] = await addStake(
            fixture.context,
            validatorMasterClient,
            validatorId,
            stakerAccount,
            AlgoAmount.MicroAlgos(Number(newSoftMax)),
            0n,
        )
        expect(poolKey.poolId).toEqual(3n)
    })

    test('testPenalties', async () => {
        const state = await getValidatorState(validatorMasterClient, validatorId)
        const origPoolBalance = await getPoolAvailBalance(fixture.context, pools[2])

        const tmpPoolClient = new StakingPoolClient(
            { sender: validatorOwnerAccount, resolveBy: 'id', id: pools[2].poolAppId },
            fixture.context.algod,
        )
        const poolInfo = await getPoolInfo(validatorMasterClient, pools[2])
        const rewardAmount = AlgoAmount.Algos(200).microAlgos
        // ok, NOW it should be over the limit on next balance update - send a bit more algo - and it should be in
        // saturated state now - so reward gets diminished, validator gets nothing, rest goes to fee sink
        const rewardSender = await getTestAccount(
            { initialFunds: AlgoAmount.MicroAlgos(rewardAmount + 4e6), suppressLog: true },
            fixture.context.algod,
            fixture.context.kmd,
        )
        await transferAlgos(
            {
                from: rewardSender,
                to: getApplicationAddress(pools[2].poolAppId),
                amount: AlgoAmount.MicroAlgos(rewardAmount),
            },
            fixture.context.algod,
        )
        const wNewRewardPoolBal = await getPoolAvailBalance(fixture.context, pools[2])
        // pools account balance should be excess above totalAlgoStaked now...
        expect(wNewRewardPoolBal).toEqual(poolInfo.totalAlgoStaked + BigInt(rewardAmount))

        // but after epochBalanceUpdate - the 'staked amount' should have grown - but not by as much (depends on ratio of stake vs saturation limit)
        const origFeeSinkBal = await fixture.context.algod.accountInformation(FEE_SINK_ADDR).do()
        // make sure all the stakers are considered fully staked...
        await incrementRoundNumberBy(fixture.context, 321)

        await epochBalanceUpdate(tmpPoolClient)

        const postSaturatedPoolBal = await getPoolAvailBalance(fixture.context, pools[2])

        const diminishedRewards = (BigInt(rewardAmount) * constraints.AmtConsideredSaturated) / state.totalAlgoStaked
        expect(postSaturatedPoolBal).toEqual(poolInfo.totalAlgoStaked + diminishedRewards)
        // reward should've been reduced with rest going to fee sink
        const newFeeSinkBal = await fixture.context.algod.accountInformation(FEE_SINK_ADDR).do()
        expect(newFeeSinkBal.amount).toBeGreaterThanOrEqual(
            origFeeSinkBal.amount + (rewardAmount - Number(diminishedRewards)),
        )
        consoleLogger.info(`diminishedRewards:${diminishedRewards}`)

        // stake should've increased by diminishedRewards
        const newPoolInfo = await getPoolInfo(validatorMasterClient, pools[2])
        const newPoolBalance = await getPoolAvailBalance(fixture.context, pools[2])
        expect(newPoolBalance).toEqual(origPoolBalance + diminishedRewards)
        expect(newPoolBalance).toEqual(newPoolInfo.totalAlgoStaked)
    })
})

describe('StakeAddRemoveBugVerify', () => {
    beforeEach(fixture.beforeEach)
    beforeEach(logs.beforeEach)
    afterEach(logs.afterEach)

    let validatorId: number
    let validatorOwnerAccount: Account
    let firstPoolKey: ValidatorPoolKey
    let firstPoolClient: StakingPoolClient

    beforeAll(async () => {
        validatorOwnerAccount = await getTestAccount(
            { initialFunds: AlgoAmount.Algos(500), suppressLog: true },
            fixture.context.algod,
            fixture.context.kmd,
        )
        const config = createValidatorConfig({
            owner: validatorOwnerAccount.addr,
            manager: validatorOwnerAccount.addr,
            validatorCommissionAddress: validatorOwnerAccount.addr,
            minEntryStake: BigInt(AlgoAmount.Algos(1).microAlgos),
            maxAlgoPerPool: BigInt(MaxAlgoPerPool), // this comes into play in later tests !!
            percentToValidator: 50000, // 5%
            poolsPerNode: MaxPoolsPerNode,
        })
        validatorId = await addValidator(
            fixture.context,
            validatorMasterClient,
            validatorOwnerAccount,
            config,
            validatorMbr,
        )
        firstPoolKey = await addStakingPool(
            fixture.context,
            validatorMasterClient,
            validatorId,
            1,
            validatorOwnerAccount,
            poolMbr,
            poolInitMbr,
        )
        firstPoolClient = new StakingPoolClient(
            { sender: validatorOwnerAccount, resolveBy: 'id', id: firstPoolKey.poolAppId },
            fixture.context.algod,
        )
    })

    test('addRemoveStakers', async () => {
        const stakers: Account[] = []
        for (let i = 0; i < 3; i += 1) {
            const stakerAccount = await getTestAccount(
                {
                    initialFunds: AlgoAmount.MicroAlgos(MaxAlgoPerPool + AlgoAmount.Algos(4000).microAlgos),
                    suppressLog: true,
                },
                fixture.context.algod,
                fixture.context.kmd,
            )
            stakers.push(stakerAccount)
        }
        // we have 3 stakers, now stake 0, 2, 1.  Remove 2 - add stake for 1
        // with 1.0 bug it'll add entry for staker 1 twice
        const stakeAmt = AlgoAmount.MicroAlgos(
            AlgoAmount.Algos(1000).microAlgos + AlgoAmount.MicroAlgos(Number(stakerMbr)).microAlgos,
        )
        let [poolKey] = await addStake(fixture.context, validatorMasterClient, validatorId, stakers[0], stakeAmt, 0n)
        expect(poolKey.id).toEqual(firstPoolKey.id)
        ;[poolKey] = await addStake(fixture.context, validatorMasterClient, validatorId, stakers[2], stakeAmt, 0n)
        expect(poolKey.id).toEqual(firstPoolKey.id)
        ;[poolKey] = await addStake(fixture.context, validatorMasterClient, validatorId, stakers[1], stakeAmt, 0n)
        expect(poolKey.id).toEqual(firstPoolKey.id)

        // ledger should be staker 0, 2, 1, {empty}
        let stakerData = await getStakeInfoFromBoxValue(firstPoolClient)
        expect(encodeAddress(stakerData[0].staker.publicKey)).toEqual(stakers[0].addr)
        expect(encodeAddress(stakerData[1].staker.publicKey)).toEqual(stakers[2].addr)
        expect(encodeAddress(stakerData[2].staker.publicKey)).toEqual(stakers[1].addr)
        expect(encodeAddress(stakerData[3].staker.publicKey)).toEqual(ALGORAND_ZERO_ADDRESS_STRING)
        expect(stakerData[0].balance).toEqual(1000n * 1000000n)
        expect(stakerData[1].balance).toEqual(1000n * 1000000n)
        expect(stakerData[2].balance).toEqual(1000n * 1000000n)
        expect(stakerData[3].balance).toEqual(0n)

        // now remove staker 2's stake - and we should end up with ledger of 0, {empty}, 1, {empty}
        await removeStake(firstPoolClient, stakers[2], AlgoAmount.Algos(1000))
        stakerData = await getStakeInfoFromBoxValue(firstPoolClient)
        expect(encodeAddress(stakerData[0].staker.publicKey)).toEqual(stakers[0].addr)
        expect(encodeAddress(stakerData[1].staker.publicKey)).toEqual(ALGORAND_ZERO_ADDRESS_STRING)
        expect(encodeAddress(stakerData[2].staker.publicKey)).toEqual(stakers[1].addr)
        expect(encodeAddress(stakerData[3].staker.publicKey)).toEqual(ALGORAND_ZERO_ADDRESS_STRING)
        expect(stakerData[0].balance).toEqual(1000n * 1000000n)
        expect(stakerData[1].balance).toEqual(0n)
        expect(stakerData[2].balance).toEqual(1000n * 1000000n)
        expect(stakerData[3].balance).toEqual(0n)

        // now try to add more stake for staker 1... prior bug means it'd re-add in the first empty slot !
        // verify it just adds to existing stake in later slot
        ;[poolKey] = await addStake(
            fixture.context,
            validatorMasterClient,
            validatorId,
            stakers[1],
            AlgoAmount.Algos(500),
            0n,
        )
        expect(poolKey.id).toEqual(firstPoolKey.id)

        stakerData = await getStakeInfoFromBoxValue(firstPoolClient)
        expect(encodeAddress(stakerData[0].staker.publicKey)).toEqual(stakers[0].addr)
        expect(encodeAddress(stakerData[1].staker.publicKey)).toEqual(ALGORAND_ZERO_ADDRESS_STRING)
        expect(encodeAddress(stakerData[2].staker.publicKey)).toEqual(stakers[1].addr)
        expect(encodeAddress(stakerData[3].staker.publicKey)).toEqual(ALGORAND_ZERO_ADDRESS_STRING)
        expect(stakerData[0].balance).toEqual(1000n * 1000000n)
        expect(stakerData[1].balance).toEqual(0n)
        expect(stakerData[2].balance).toEqual(1500n * 1000000n)
        expect(stakerData[3].balance).toEqual(0n)
    })
})

// Remove skip when want to do full pool (200 stakers) testing
describe.skip('ValidatorWFullPoolWRewards', () => {
    beforeEach(fixture.beforeEach)
    beforeEach(logs.beforeEach)
    afterEach(logs.afterEach)

    let validatorId: number
    let validatorOwnerAccount: Account
    let poolAppId: bigint
    let firstPoolKey: ValidatorPoolKey
    let firstPoolClient: StakingPoolClient

    const PctToValidator = 5
    const NumStakers = MaxStakersPerPool

    // add validator and 1 pool for subsequent stake tests
    beforeAll(async () => {
        // Fund a 'validator account' that will be the validator owner.
        validatorOwnerAccount = await getTestAccount(
            { initialFunds: AlgoAmount.Algos(500), suppressLog: true },
            fixture.context.algod,
            fixture.context.kmd,
        )
        consoleLogger.info(`validator account ${validatorOwnerAccount.addr}`)

        const config = createValidatorConfig({
            owner: validatorOwnerAccount.addr,
            manager: validatorOwnerAccount.addr,
            minEntryStake: BigInt(AlgoAmount.Algos(1000).microAlgos),
            maxAlgoPerPool: BigInt(AlgoAmount.Algos(1000 * NumStakers).microAlgos), // this comes into play in later tests !!
            percentToValidator: PctToValidator * 10000,
            validatorCommissionAddress: validatorOwnerAccount.addr,
        })
        validatorId = await addValidator(
            fixture.context,
            validatorMasterClient,
            validatorOwnerAccount,
            config,
            validatorMbr,
        )

        // Add new pool - then we'll add stake and verify balances.
        firstPoolKey = await addStakingPool(
            fixture.context,
            validatorMasterClient,
            validatorId,
            1,
            validatorOwnerAccount,
            poolMbr,
            poolInitMbr,
        )
        // should be [validator id, pool id (1 based)]
        expect(firstPoolKey.id).toEqual(BigInt(validatorId))
        expect(firstPoolKey.poolId).toEqual(1n)

        firstPoolClient = new StakingPoolClient(
            { sender: validatorOwnerAccount, resolveBy: 'id', id: firstPoolKey.poolAppId },
            fixture.context.algod,
        )

        // get the app id via contract call - it should match what we just got back in poolKey[2]
        poolAppId = (
            await validatorMasterClient.getPoolAppId(
                { validatorId: firstPoolKey.id, poolId: firstPoolKey.poolId },
                { sendParams: { populateAppCallResources: true } },
            )
        ).return!
        expect(firstPoolKey.poolAppId).toEqual(poolAppId)

        const stateData = await getValidatorState(validatorMasterClient, validatorId)
        expect(stateData.numPools).toEqual(1)
        expect(stateData.totalAlgoStaked).toEqual(0n)
        expect(stateData.totalStakers).toEqual(0n)

        const poolInfo = await getPoolInfo(validatorMasterClient, firstPoolKey)
        expect(poolInfo.poolAppId).toEqual(BigInt(poolAppId))
        expect(poolInfo.totalStakers).toEqual(0)
        expect(poolInfo.totalAlgoStaked).toEqual(0n)
    })

    // Creates maxStakersPerPool stakers:
    test(
        'addStakers',
        async () => {
            for (let i = 0; i < NumStakers + 1; i += 1) {
                const stakerAccount = await getTestAccount(
                    { initialFunds: AlgoAmount.Algos(5000), suppressLog: true },
                    fixture.context.algod,
                    fixture.context.kmd,
                )

                // now stake 1000(+mbr), min for this pool - for the first time - which means actual stake amount will be reduced
                // by 'first time staker' fee to cover MBR (which goes to VALIDATOR contract account, not staker contract account!)
                // we pay the extra here so the final staked amount should be exactly 1000
                const stakeAmount1 = AlgoAmount.MicroAlgos(
                    AlgoAmount.Algos(1000).microAlgos + AlgoAmount.MicroAlgos(Number(stakerMbr)).microAlgos,
                )
                let stakedPoolKey: ValidatorPoolKey
                if (i < NumStakers) {
                    consoleLogger.info(`adding staker:${i + 1}`)
                    ;[stakedPoolKey] = await addStake(
                        fixture.context,
                        validatorMasterClient,
                        validatorId,
                        stakerAccount,
                        stakeAmount1,
                        0n,
                    )
                } else {
                    // staker # numStakers + 1 should fail because no pool is available (because we exceeded max algo)
                    await expect(
                        addStake(fixture.context, validatorMasterClient, validatorId, stakerAccount, stakeAmount1, 0n),
                    ).rejects.toThrowError()
                    continue
                }
                // should match info from first staking pool
                expect(stakedPoolKey.id).toEqual(firstPoolKey.id)
                expect(stakedPoolKey.poolId).toEqual(firstPoolKey.poolId)
                expect(stakedPoolKey.poolAppId).toEqual(firstPoolKey.poolAppId)

                const poolInfo = await getPoolInfo(validatorMasterClient, firstPoolKey)
                expect(poolInfo.totalStakers).toEqual(i + 1)
                expect(poolInfo.totalAlgoStaked).toEqual(
                    BigInt(stakeAmount1.microAlgos - Number(stakerMbr)) * BigInt(i + 1),
                )

                expect((await getValidatorState(validatorMasterClient, validatorId)).totalStakers).toEqual(
                    BigInt(i + 1),
                )
            }
        },
        4 * 60 * 1000, // 4 mins
    )

    test('testFirstRewards', async () => {
<<<<<<< HEAD
=======
        // ensure everyone is completely in the epoch
        await incrementRoundNumberBy(fixture.context, 320)

>>>>>>> 79c82cbc
        const origValidatorState = await getValidatorState(validatorMasterClient, validatorId)
        const ownerBalance = await fixture.context.algod.accountInformation(validatorOwnerAccount.addr).do()
        const stakersPriorToReward = await getStakeInfoFromBoxValue(firstPoolClient)

        const reward = AlgoAmount.Algos(2000)
        // put some test 'reward' algos into staking pool
        await transferAlgos(
            {
                from: fixture.context.testAccount,
                to: getApplicationAddress(firstPoolKey.poolAppId),
                amount: reward,
            },
            fixture.context.algod,
        )

        const poolInfo = await getPoolInfo(validatorMasterClient, firstPoolKey)
        consoleLogger.info(`pool stakers:${poolInfo.totalStakers}, staked:${poolInfo.totalAlgoStaked}`)

        // Perform epoch payout calculation  - we get back how much it cost to issue the txn
        const fees = await epochBalanceUpdate(firstPoolClient)
        const expectedValidatorReward = reward.microAlgos * (PctToValidator / 100)

        const newValidatorState = await getValidatorState(validatorMasterClient, validatorId)
        const newOwnerBalance = await fixture.context.algod.accountInformation(validatorOwnerAccount.addr).do()
        // validator owner should have gotten the expected reward (minus the fees they just paid ofc)
        expect(newOwnerBalance.amount).toEqual(ownerBalance.amount - fees.microAlgos + expectedValidatorReward)

        // Verify all the stakers in the pool got what we think they should have
        const stakersAfterReward = await getStakeInfoFromBoxValue(firstPoolClient)

        // get time from most recent block to use as
        await verifyRewardAmounts(
            fixture.context,
            BigInt(reward.microAlgos) - BigInt(expectedValidatorReward),
            0n,
            stakersPriorToReward,
            stakersAfterReward,
            1,
        )

        // the total staked should have grown as well - reward minus what the validator was paid in their commission
        expect(Number(newValidatorState.totalAlgoStaked)).toEqual(
            Number(origValidatorState.totalAlgoStaked) + (reward.microAlgos - expectedValidatorReward),
        )

        const poolBalance = await getPoolAvailBalance(fixture.context, firstPoolKey)
        expect(poolBalance).toEqual(newValidatorState.totalAlgoStaked)
    })
})<|MERGE_RESOLUTION|>--- conflicted
+++ resolved
@@ -3508,12 +3508,9 @@
     )
 
     test('testFirstRewards', async () => {
-<<<<<<< HEAD
-=======
         // ensure everyone is completely in the epoch
         await incrementRoundNumberBy(fixture.context, 320)
 
->>>>>>> 79c82cbc
         const origValidatorState = await getValidatorState(validatorMasterClient, validatorId)
         const ownerBalance = await fixture.context.algod.accountInformation(validatorOwnerAccount.addr).do()
         const stakersPriorToReward = await getStakeInfoFromBoxValue(firstPoolClient)
