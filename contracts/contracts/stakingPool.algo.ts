import { Contract } from '@algorandfoundation/tealscript'
// eslint-disable-next-line import/no-cycle
import { PoolTokenPayoutRatio, ValidatorPoolKey, ValidatorRegistry } from './validatorRegistry.algo'
import {
    ALGORAND_ACCOUNT_MIN_BALANCE,
    ASSET_HOLDING_FEE,
    MAX_STAKERS_PER_POOL,
    MAX_VALIDATOR_SOFT_PCT_OF_ONLINE_1DECIMAL,
    MIN_ALGO_STAKE_PER_POOL,
} from './constants.algo'

const ALGORAND_STAKING_BLOCK_DELAY = 320 // # of blocks until algorand sees online balance changes in staking
<<<<<<< HEAD
=======
const APR_BIN_SIZE = 30857 // approx 'daily' bins (60*60*24/2.8)
>>>>>>> 79c82cbc

export type StakedInfo = {
    account: Address
    balance: uint64
    totalRewarded: uint64
    rewardTokenBalance: uint64
    entryRound: uint64 // round number of entry (320 added to entry round to accommodate consensus balance delay)
}

// eslint-disable-next-line no-unused-vars
/**
 * StakingPool contract has a new instance deployed per staking pool added by any validator.  A single instance
 * is initially immutably deployed, and the id of that instance is used as a construction parameter in the immutable
 * instance of the master ValidatorRegistry contract.  It then uses that StakingPool instance as a 'factory template'
 * for subsequent pool creations - using the on-chain bytecode of that deployed instance to create a new identical
 * instance.
 *
 * Each instance is explicitly 'linked' to the validator master via its creation parameters.  The validator master
 * contract only allows calls from staking pool contract instances that match data that only the validator master
 * authoritatively has (validator id X, pool Y - has to come from contract address of that pool).  Calls the pools
 * validate coming from the validator are only allowed if it matches the validator id it was created with.
 */
export class StakingPool extends Contract {
    programVersion = 10

    // When created, we track our creating validator contract so that only this contract can call us.  Independent
    // copies of this contract could be created but only the 'official' validator contract would be considered valid
    // and official.  Calls from these pools back to the validator contract are also validated, ensuring the pool
    // calling the validator is one of the pools it created.
    creatingValidatorContractAppId = GlobalStateKey<uint64>({ key: 'creatorApp' })

    // The 'id' of the validator our pool belongs to
    validatorId = GlobalStateKey<uint64>({ key: 'validatorId' })

    // The pool id we were assigned by the validator contract - sequential id per validator
    poolId = GlobalStateKey<uint64>({ key: 'poolId' })

    // number of stakers in THIS pool
    numStakers = GlobalStateKey<uint64>({ key: 'numStakers' })

    // totalAlgoStaked is total amount staked in THIS pool.
    totalAlgoStaked = GlobalStateKey<uint64>({ key: 'staked' })

    minEntryStake = GlobalStateKey<uint64>({ key: 'minEntryStake' })

    // Round number known at time when last epoch payout occurred (internally adjusted to (round-(round%epoch)) for 'bin' comparisons.
    lastPayout = GlobalStateKey<uint64>({ key: 'lastPayout' })

    // Epoch number this staking pool is on, with epoch 1 being the 'first' payout
    epochNumber = GlobalStateKey<uint64>({ key: 'epochNumber' })

    // Version of algod and reti node daemon this pool is connected to - updated automatically by node daemon
    algodVer = GlobalStateKey<bytes>({ key: 'algodVer' })

    // Our 'ledger' of stakers, tracking each staker account and its balance, total rewards, and last entry time
    stakers = BoxKey<StaticArray<StakedInfo, typeof MAX_STAKERS_PER_POOL>>({ key: 'stakers' })

    // --
    // Stake APR calculation values
    binRoundStart = GlobalStateKey<uint64>({ key: 'binRoundStart' })

    stakeAccumulator = GlobalStateKey<uint128>({ key: 'stakeAccumulator' })

    rewardAccumulator = GlobalStateKey<uint64>({ key: 'rewardAccumulator' })

    weightedMovingAverage = GlobalStateKey<uint128>({ key: 'ewma' })

    // ---

    nfdRegistryAppId = TemplateVar<uint64>()

    feeSinkAddr = TemplateVar<Address>()

    /**
     * Initialize the staking pool w/ owner and manager, but can only be created by the validator contract.
     * @param {uint64} creatingContractId - id of contract that constructed us - the validator application (single global instance)
     * @param {uint64} validatorId - id of validator we're a staking pool of
     * @param {uint64} poolId - which pool id are we
     * @param {uint64} minEntryStake - minimum amount to be in pool, but also minimum amount balance can't go below (without removing all!)
     */
    createApplication(creatingContractId: uint64, validatorId: uint64, poolId: uint64, minEntryStake: uint64): void {
        if (creatingContractId === 0) {
            // this is likely initial template setup - everything should basically be zero...
            assert(validatorId === 0)
            assert(poolId === 0)
        } else {
            assert(validatorId !== 0)
            assert(poolId !== 0)
        }
        assert(minEntryStake >= MIN_ALGO_STAKE_PER_POOL)
        this.creatingValidatorContractAppId.value = creatingContractId
        this.validatorId.value = validatorId
        this.poolId.value = poolId
        this.numStakers.value = 0
        this.totalAlgoStaked.value = 0
        this.minEntryStake.value = minEntryStake
        this.lastPayout.value = globals.round // set to init block to establish baseline
        this.epochNumber.value = 0

        this.binRoundStart.value = globals.round - (globals.round % APR_BIN_SIZE) // place at start of bin
        this.stakeAccumulator.value = 0 as uint128
        this.rewardAccumulator.value = 0
        this.weightedMovingAverage.value = 0 as uint128
    }

    /**
     * gas is a dummy no-op call that can be used to pool-up resource references and opcode cost
     */
    gas(): void {}

    private costForBoxStorage(totalNumBytes: uint64): uint64 {
        const SCBOX_PERBOX = 2500
        const SCBOX_PERBYTE = 400

        return SCBOX_PERBOX + totalNumBytes * SCBOX_PERBYTE
    }

    /**
     * Called after we're created and then funded, so we can create our large stakers ledger storage
     * Caller has to get MBR amounts from ValidatorRegistry to know how much to fund us to cover the box storage cost
     * If this is pool 1 AND the validator has specified a reward token, opt-in to that token
     * so that the validator can seed the pool with future rewards of that token.
     * @param mbrPayment payment from caller which covers mbr increase of new staking pools' storage
     */
    initStorage(mbrPayment: PayTxn): void {
        assert(!this.stakers.exists, 'staking pool already initialized')

        // Get the config of our validator to determine if we issue reward tokens
        const validatorConfig = sendMethodCall<typeof ValidatorRegistry.prototype.getValidatorConfig>({
            applicationID: AppID.fromUint64(this.creatingValidatorContractAppId.value),
            methodArgs: [this.validatorId.value],
        })
        const isTokenEligible = validatorConfig.rewardTokenId !== 0
        const extraMBR = isTokenEligible && this.poolId.value === 1 ? ASSET_HOLDING_FEE : 0
        const PoolInitMbr =
            ALGORAND_ACCOUNT_MIN_BALANCE +
            extraMBR +
            this.costForBoxStorage(7 /* 'stakers' name */ + len<StakedInfo>() * MAX_STAKERS_PER_POOL)

        // the pay transaction must exactly match our MBR requirement.
        verifyPayTxn(mbrPayment, { amount: PoolInitMbr })
        this.stakers.create()

        if (isTokenEligible && this.poolId.value === 1) {
            // opt ourselves in to the reward token if we're pool 1
            sendAssetTransfer({
                xferAsset: AssetID.fromUint64(validatorConfig.rewardTokenId),
                assetReceiver: this.app.address,
                assetAmount: 0,
            })
        }
    }

    /**
     * Adds stake to the given account.
     * Can ONLY be called by the validator contract that created us
     * Must receive payment from the validator contract for amount being staked.
     *
     * @param {PayTxn} stakedAmountPayment prior payment coming from validator contract to us on behalf of staker.
     * @param {Address} staker - The account adding new stake
     * @throws {Error} - Throws an error if the staking pool is full.
     * @returns {uint64} new 'entry round' round number of stake add
     */
    addStake(stakedAmountPayment: PayTxn, staker: Address): uint64 {
        assert(this.stakers.exists)

        // The contract account calling us has to be our creating validator contract
        assert(this.txn.sender === AppID.fromUint64(this.creatingValidatorContractAppId.value).address)
        assert(staker !== globals.zeroAddress)

        // Update APR data
        this.checkIfBinClosed()

        // Verify the payment of stake also came from the validator - as it receives the stake from the staker, holds
        // any MBR (if needed) and then sends the stake on to us in the stakedAmountPayment transaction.
        verifyPayTxn(stakedAmountPayment, {
            sender: AppID.fromUint64(this.creatingValidatorContractAppId.value).address,
            receiver: this.app.address,
            amount: stakedAmountPayment.amount,
        })
        // Stake 'maximums' are handled at the validator level - pre-add - so no checks needed here.

        // See if the account staking is already in our ledger of stakers - if so, they're just adding to their stake
        // track first empty slot as we go along as well.
        const entryRound = globals.round + ALGORAND_STAKING_BLOCK_DELAY
        let firstEmpty = 0

        // firstEmpty should represent 1-based index to first empty slot we find - 0 means none were found
        for (let i = 0; i < this.stakers.value.length; i += 1) {
            if (globals.opcodeBudget < 300) {
                increaseOpcodeBudget()
            }
            const cmpStaker = clone(this.stakers.value[i])
            if (cmpStaker.account === staker) {
                // We're just adding more stake to their existing stake within a pool
                cmpStaker.balance += stakedAmountPayment.amount
                cmpStaker.entryRound = entryRound

                // Update the box w/ the new data
                this.stakers.value[i] = cmpStaker

                this.totalAlgoStaked.value += stakedAmountPayment.amount
                return entryRound
            }
            if (firstEmpty === 0 && cmpStaker.account === globals.zeroAddress) {
                firstEmpty = i + 1
            }
        }

        if (firstEmpty === 0) {
            // nothing was found - pool is full and this staker can't fit
            throw Error('Staking pool full')
        }
        // This is a new staker to the pool, so first ensure they're adding required minimum, then
        // initialize slot and add to the stakers.
        // our caller will see stakers increase in state and increase in their state as well.
        assert(stakedAmountPayment.amount >= this.minEntryStake.value, 'must stake at least the minimum for this pool')

        assert(this.stakers.value[firstEmpty - 1].account === globals.zeroAddress)
        this.stakers.value[firstEmpty - 1] = {
            account: staker,
            balance: stakedAmountPayment.amount,
            totalRewarded: 0,
            rewardTokenBalance: 0,
            entryRound: entryRound,
        }
        this.numStakers.value += 1
        this.totalAlgoStaked.value += stakedAmountPayment.amount
<<<<<<< HEAD
=======

        const roundsLeftInBin = this.binRoundStart.value + APR_BIN_SIZE - globals.round
        this.stakeAccumulator.value =
            this.stakeAccumulator.value + (stakedAmountPayment.amount as uint128) * (roundsLeftInBin as uint128)
>>>>>>> 79c82cbc
        return entryRound
    }

    /**
     * Removes stake on behalf of caller (removing own stake).  If any token rewards exist, those are always sent in
     * full. Also notifies the validator contract for this pools validator of the staker / balance changes.
     *
     * @param {Address} staker - account to remove.  normally same as sender, but the validator owner or manager can also call
     * this to remove the specified staker explicitly. The removed stake MUST only go to the staker of course.  This is
     * so a validator can shut down a poool and refund the stakers.  It can also be used to kick out stakers who no longer
     * meet the gating requirements (determined by the node daemon).
     * @param {uint64} amountToUnstake - The amount of stake to be removed.  Specify 0 to remove all stake.
     * @throws {Error} If the account has insufficient balance or if the account is not found.
     */
    removeStake(staker: Address, amountToUnstake: uint64): void {
        // Staker MUST be the sender
        // UNLESS the sender is owner or manager of validator - then they can have a staker get some (or all) of their stake back
        if (staker !== this.txn.sender) {
            assert(
                this.isOwnerOrManagerCaller(),
                'If staker is not sender in removeStake call, then sender MUST be owner or manager of validator',
            )
        }
<<<<<<< HEAD
=======
        // Update APR data
        this.checkIfBinClosed()
>>>>>>> 79c82cbc

        for (let i = 0; i < this.stakers.value.length; i += 1) {
            if (globals.opcodeBudget < 300) {
                increaseOpcodeBudget()
            }
            const cmpStaker = clone(this.stakers.value[i])
            if (cmpStaker.account === staker) {
                if (amountToUnstake === 0) {
                    // specifying 0 for unstake amount is requesting to UNSTAKE ALL
                    amountToUnstake = cmpStaker.balance
                }
                if (cmpStaker.balance < amountToUnstake) {
                    throw Error('Insufficient balance')
                }
                cmpStaker.balance -= amountToUnstake
                this.totalAlgoStaked.value -= amountToUnstake

                let amountRewardTokenRemoved = 0
                if (cmpStaker.rewardTokenBalance > 0) {
                    // If and only if this is pool 1 (where the reward token is held - then we can pay it out)
                    if (this.poolId.value === 1) {
                        const validatorConfig = sendMethodCall<typeof ValidatorRegistry.prototype.getValidatorConfig>({
                            applicationID: AppID.fromUint64(this.creatingValidatorContractAppId.value),
                            methodArgs: [this.validatorId.value],
                        })

                        // ---------
                        // SEND THE REWARD TOKEN NOW - it's in our pool
                        // ---------
                        sendAssetTransfer({
                            xferAsset: AssetID.fromUint64(validatorConfig.rewardTokenId),
                            assetReceiver: staker,
                            assetAmount: cmpStaker.rewardTokenBalance,
                        })
                        amountRewardTokenRemoved = cmpStaker.rewardTokenBalance
                        cmpStaker.rewardTokenBalance = 0
                    } else {
                        // If we're in different pool, then we set amountRewardTokenRemoved to amount of reward token to remove
                        // but the stakeRemoved call to the validator will see that a pool other than 1 called it, and
                        // then issues call to pool 1 to do the token payout via 'payTokenReward' method in our contract
                        amountRewardTokenRemoved = cmpStaker.rewardTokenBalance
                        cmpStaker.rewardTokenBalance = 0
                    }
                }

                // don't let them reduce their balance below the minEntryStake UNLESS they're removing it all!
                assert(
                    cmpStaker.balance === 0 || cmpStaker.balance >= this.minEntryStake.value,
                    'cannot reduce balance below minimum allowed stake unless all is removed',
                )

                // ---------
                // Pay the staker back
                // ---------
                sendPayment({
                    amount: amountToUnstake,
                    receiver: staker,
                    note: 'unstaked',
                })
                let stakerRemoved = false
                if (cmpStaker.balance === 0) {
                    // staker has been 'removed' - zero out record
                    this.numStakers.value -= 1
                    cmpStaker.account = globals.zeroAddress
                    cmpStaker.totalRewarded = 0
                    cmpStaker.rewardTokenBalance = 0
                    stakerRemoved = true
                }
                // Update the box w/ the new staker data
                this.stakers.value[i] = cmpStaker

                const roundsLeftInBin = this.binRoundStart.value + APR_BIN_SIZE - globals.round
                const subtractAmount: uint128 = (amountToUnstake as uint128) * (roundsLeftInBin as uint128)
                this.stakeAccumulator.value = this.stakeAccumulator.value - subtractAmount

                // Call the validator contract and tell it we're removing stake
                // It'll verify we're a valid staking pool id and update it
                // stakeRemoved(poolKey: ValidatorPoolKey, staker: Address, amountRemoved: uint64, rewardRemoved: uint64, stakerRemoved: boolean): void
                sendMethodCall<typeof ValidatorRegistry.prototype.stakeRemoved>({
                    applicationID: AppID.fromUint64(this.creatingValidatorContractAppId.value),
                    methodArgs: [
                        { id: this.validatorId.value, poolId: this.poolId.value, poolAppId: this.app.id },
                        staker,
                        amountToUnstake,
                        amountRewardTokenRemoved,
                        stakerRemoved,
                    ],
                })
                return
            }
        }
        throw Error('account not found')
    }

    /**
     * Claims all the available reward tokens a staker has available, sending their entire balance to the staker from
     * pool 1 (either directly, or via validator->pool1 to pay it out)
     * Also notifies the validator contract for this pools validator of the staker / balance changes.
     */
    claimTokens(): void {
        // We want to preserve the sanctity that the ONLY account that can call us is the staking account
        // It makes it a bit awkward this way to update the state in the validator, but it's safer
        // account calling us has to be account removing stake
        const staker = this.txn.sender

        for (let i = 0; i < this.stakers.value.length; i += 1) {
            if (globals.opcodeBudget < 300) {
                increaseOpcodeBudget()
            }
            const cmpStaker = clone(this.stakers.value[i])
            if (cmpStaker.account === staker) {
                if (cmpStaker.rewardTokenBalance === 0) {
                    return
                }
                let amountRewardTokenRemoved = 0
                // If and only if this is pool 1 (where the reward token is held - then we can pay it out)
                if (this.poolId.value === 1) {
                    const validatorConfig = sendMethodCall<typeof ValidatorRegistry.prototype.getValidatorConfig>({
                        applicationID: AppID.fromUint64(this.creatingValidatorContractAppId.value),
                        methodArgs: [this.validatorId.value],
                    })
                    // ---------
                    // SEND THE REWARD TOKEN NOW - it's in our pool
                    // ---------
                    sendAssetTransfer({
                        xferAsset: AssetID.fromUint64(validatorConfig.rewardTokenId),
                        assetReceiver: staker,
                        assetAmount: cmpStaker.rewardTokenBalance,
                    })
                    amountRewardTokenRemoved = cmpStaker.rewardTokenBalance
                    cmpStaker.rewardTokenBalance = 0
                } else {
                    // If we're in different pool, then we set amountRewardTokenRemoved to amount of reward token to remove
                    // but the stakeRemoved call to the validator will see that a pool other than 1 called it, and
                    // then issues call to pool 1 to do the token payout via 'payTokenReward' method in our contract
                    amountRewardTokenRemoved = cmpStaker.rewardTokenBalance
                    cmpStaker.rewardTokenBalance = 0
                }

                // Update the box w/ the new staker balance data (rewardTokenBalance being zeroed)
                this.stakers.value[i] = cmpStaker

                // Call the validator contract and tell it we're removing stake
                // It'll verify we're a valid staking pool id and update it
                // stakeRemoved(poolKey: ValidatorPoolKey, staker: Address, amountRemoved: uint64, rewardRemoved: uint64, stakerRemoved: boolean): void
                sendMethodCall<typeof ValidatorRegistry.prototype.stakeRemoved>({
                    applicationID: AppID.fromUint64(this.creatingValidatorContractAppId.value),
                    methodArgs: [
                        { id: this.validatorId.value, poolId: this.poolId.value, poolAppId: this.app.id },
                        staker,
                        0, // no algo removed
                        amountRewardTokenRemoved,
                        false, // staker isn't being removed.
                    ],
                })
                return
            }
        }
        throw Error('account not found')
    }

    /**
     * Retrieves the staked information for a given staker.
     *
     * @param {Address} staker - The address of the staker.
     * @returns {StakedInfo} - The staked information for the given staker.
     * @throws {Error} - If the staker's account is not found.
     */
    // @abi.readonly
    getStakerInfo(staker: Address): StakedInfo {
        for (let i = 0; i < this.stakers.value.length; i += 1) {
            if (globals.opcodeBudget < 200) {
                increaseOpcodeBudget()
            }
            if (this.stakers.value[i].account === staker) {
                return this.stakers.value[i]
            }
        }
        throw Error('account not found')
    }

    /**
     * [Internal protocol method] Remove a specified amount of 'community token' rewards for a staker.
     * This can ONLY be called by our validator and only if we're pool 1 - with the token.
     * @param staker - the staker account to send rewards to
     * @param rewardToken - id of reward token (to avoid re-entrancy in calling validator back to get id)
     * @param amountToSend - amount to send the staker (there is significant trust here(!) - also why only validator can call us
     */
    payTokenReward(staker: Address, rewardToken: uint64, amountToSend: uint64): void {
        // account calling us has to be our creating validator contract
        assert(this.txn.sender === AppID.fromUint64(this.creatingValidatorContractAppId.value).address)
        assert(this.poolId.value === 1, 'must be pool 1 in order to be called to pay out token rewards')
        assert(rewardToken !== 0, 'can only claim token rewards from validator that has them')

        // Send the reward tokens to the staker
        sendAssetTransfer({
            xferAsset: AssetID.fromUint64(rewardToken),
            assetReceiver: staker,
            assetAmount: amountToSend,
        })
    }

    /**
     * Update the (honor system) algod version for the node associated to this pool.  The node management daemon
     * should compare its current nodes version to the version stored in global state, updating when different.
     * The reti node daemon composes its own version string using format:
     * {major}.{minor}.{build} {branch} [{commit hash}],
     * ie: 3.22.0 rel/stable [6b508975]
     * [ ONLY OWNER OR MANAGER CAN CALL ]
     * @param {string} algodVer - string representing the algorand node daemon version (reti node daemon composes its own meta version)
     */
    updateAlgodVer(algodVer: string): void {
        assert(this.isOwnerOrManagerCaller())
        this.algodVer.value = algodVer
    }

    /**
     * Updates the balance of stakers in the pool based on the received 'rewards' (current balance vs known staked balance)
     * stakers outstanding balance is adjusted based on their % of stake and time in the current epoch - so that balance
     * compounds over time and staker can remove that amount at will.
     * The validator is paid their percentage each epoch payout.
     *
     * Note: ANYONE can call this.
     */
    epochBalanceUpdate(): void {
        // call the validator contract to get our payout config data
        const validatorConfig = sendMethodCall<typeof ValidatorRegistry.prototype.getValidatorConfig>({
            applicationID: AppID.fromUint64(this.creatingValidatorContractAppId.value),
            methodArgs: [this.validatorId.value],
        })

        // =====
        // Establish base 'epoch' info for future calcs and ensure full Epoch has passed before allowing a new
        // Epoch update to occur.
        // =====
        const epochRoundLength = validatorConfig.epochRoundLength as uint64
        const curRound = globals.round
        const thisEpochBegin = curRound - (curRound % epochRoundLength)

        // check which epoch we're currently in and if it's outside of last payout epoch.
        if (this.lastPayout.exists) {
            const lastPayoutEpoch = this.lastPayout.value - (this.lastPayout.value % epochRoundLength)
            // log(concat('thisEpoch: ', thisEpochBegin.toString()))
            // log(concat('lastpayoutEpoch: ', lastPayoutEpoch.toString()))
            // We've had one payout - so we need to be at least one epoch past the last payout.
            assert(lastPayoutEpoch !== thisEpochBegin, "can't call epochBalanceUpdate in same epoch as prior call")
        }
<<<<<<< HEAD
=======
        // Update APR data
        this.checkIfBinClosed()

>>>>>>> 79c82cbc
        // Update our payout and epoch number - required to match
        this.lastPayout.value = curRound
        this.epochNumber.value += 1

        // Determine Token rewards if applicable
        // =====
        // Do we handle token rewards... ?  if so, we need the app address of pool # 1
        const isTokenEligible = validatorConfig.rewardTokenId !== 0
        let poolOneAppID = this.app.id
        let poolOneAddress = this.app.address
        let tokenPayoutRatio: PoolTokenPayoutRatio

        // Call validator to update our token payout ratio (snapshotting % of whole of all pools so token payout can
        // be divided between pools properly)
        if (isTokenEligible) {
            if (this.poolId.value !== 1) {
                // If we're not pool 1 - figure out its address..
                poolOneAppID = sendMethodCall<typeof ValidatorRegistry.prototype.getPoolAppId>({
                    applicationID: AppID.fromUint64(this.creatingValidatorContractAppId.value),
                    methodArgs: [this.validatorId.value, 1],
                })
                poolOneAddress = AppID.fromUint64(poolOneAppID).address
            }

            // Snapshot the ratio of token stake per pool across the pools so the token rewards across pools
            // can be based on a stable cross-pool ratio.
            if (this.poolId.value === 1) {
                tokenPayoutRatio = sendMethodCall<typeof ValidatorRegistry.prototype.setTokenPayoutRatio>({
                    applicationID: AppID.fromUint64(this.creatingValidatorContractAppId.value),
                    methodArgs: [this.validatorId.value],
                })
            } else {
                // This isn't pool 2 - so call pool 1 to then ask IT to call the validator to call setTokenPayoutRatio
                tokenPayoutRatio = sendMethodCall<typeof StakingPool.prototype.proxiedSetTokenPayoutRatio>({
                    applicationID: AppID.fromUint64(poolOneAppID),
                    methodArgs: [{ id: this.validatorId.value, poolId: this.poolId.value, poolAppId: this.app.id }],
                })
            }
        }

        // Get the validator state as well - so we know the total staked for the entire validator, and how much token
        // has been held back
        const validatorState = sendMethodCall<typeof ValidatorRegistry.prototype.getValidatorState>({
            applicationID: AppID.fromUint64(this.creatingValidatorContractAppId.value),
            methodArgs: [this.validatorId.value],
        })
        const rewardTokenHeldBack = validatorState.rewardTokenHeldBack

        // Determine ALGO rewards if available
        // =====
        // total reward available is current balance - amount staked (so if 100 was staked but balance is 120 - reward is 20)
        // [not counting MBR which should never be counted - it's not payable]
        let algoRewardAvail = this.app.address.balance - this.totalAlgoStaked.value - this.app.address.minBalance
        let isPoolSaturated = false
        const algoSaturationAmt = this.algoSaturationLevel()

        // Now verify if our validator has exceeded the saturation level for the 'protocol' (across all pools) - if so,
        // then we want to:
        // 1) not send the validator any rewards
        // 2) send rewards to the stakers, but diminished - just use ratio of amount over the saturation threshold
        // ie: diminishedReward = (algoRewardAvail * algoSaturationLevel [max per validator]) /  totalAlgoStaked [for validator]
        // 3) The excess is sent to the fee sink.
        if (validatorState.totalAlgoStaked > algoSaturationAmt) {
            isPoolSaturated = true
        }

        // if tokens are rewarded by this validator and determine how much we have to hand out
        // we'll track amount we actually assign out and let our validator know, so it can mark that amount
        // as being held back (for tracking what has been assigned for payout)
        let tokenRewardAvail = 0
        let tokenRewardPaidOut = 0
        let validatorCommissionPaidOut = 0
        let excessToFeeSink = 0
        if (isTokenEligible) {
            const tokenRewardBal =
                poolOneAddress.assetBalance(AssetID.fromUint64(validatorConfig.rewardTokenId)) - rewardTokenHeldBack

            // if they have less tokens available then min payout - just ignore and act like no reward is avail
            // leaving tokenRewardAvail as 0
            if (tokenRewardBal >= validatorConfig.rewardPerPayout) {
                // Now - adjust the token rewards to be relative based on this pools stake as % of 'total validator stake'
                // using our prior snapshotted data
                // ignore is because ts thinks tokenPayoutRatio might not be set prior to this call, but it has to be,
                // based on isTokenEligible
                // @ts-ignore typescript
                const ourPoolPctOfWhole = tokenPayoutRatio.poolPctOfWhole[this.poolId.value - 1]

                // now adjust the total reward to hand out for this pool based on the pools % of the whole
                tokenRewardAvail = wideRatio([validatorConfig.rewardPerPayout, ourPoolPctOfWhole], [1_000_000])
            }
        }
        if (tokenRewardAvail === 0) {
            // no token reward - then algo MUST be paid out as we have to do 'something' !
            // Reward available needs to be at lest 1 algo if an algo reward HAS to be paid out (no token reward)
            // So - we don't ERROR out, but we do exit early.  We still want the 'last payout time and epoch number'
            // to be updated.
            if (algoRewardAvail < 1_000_000) {
                log('!token&&!noalgo to pay')
                return
            }
        }

        if (isPoolSaturated) {
            // see comment where isPoolSaturated is set for changes in rewards...
            // diminishedReward = (reward * maxStakePerPool) / stakeForValidator
            const diminishedReward = wideRatio([algoRewardAvail, algoSaturationAmt], [validatorState.totalAlgoStaked])
            // send excess to fee sink...
            excessToFeeSink = algoRewardAvail - diminishedReward
            sendPayment({
                amount: excessToFeeSink,
                receiver: this.getFeeSink(),
                note: 'pool saturated, excess to fee sink',
            })
            // then distribute the smaller reward amount like normal (skipping validator payout entirely)
            algoRewardAvail = diminishedReward
        } else if (validatorConfig.percentToValidator !== 0) {
            // determine the % that goes to validator...
            // ie: 100[algo] * 50_000 (5% w/4 decimals) / 1_000_000 == 5 [algo]
            validatorCommissionPaidOut = wideRatio(
                [algoRewardAvail, validatorConfig.percentToValidator as uint64],
                [1_000_000],
            )

            // and adjust reward for entire pool accordingly
            algoRewardAvail -= validatorCommissionPaidOut

            // ---
            // pay the validator their cut !
            // if the manager accounts spendable balance is < 1 ALGO then up to 1 ALGO of the reward will be sent
            // there as well to ensure it stays funded.
            // ---
            if (validatorCommissionPaidOut > 0) {
                // Just to make sure the manager account (which triggers the epochBalanceUpdate calls!) doesn't
                // run out of funds - we'll take up to 1 ALGO off our commission to keep it running.
                let managerTopOff = 0
                if (
                    validatorConfig.manager !== validatorConfig.validatorCommissionAddress &&
                    validatorConfig.manager.balance - validatorConfig.manager.minBalance < 1_000_000
                ) {
                    managerTopOff = validatorCommissionPaidOut < 1_000_000 ? validatorCommissionPaidOut : 1_000_000
                    sendPayment({
                        amount: managerTopOff,
                        receiver: validatorConfig.manager,
                        note: 'validator reward to manager for funding epoch updates',
                    })
                }
                if (validatorCommissionPaidOut - managerTopOff > 0) {
                    sendPayment({
                        amount: validatorCommissionPaidOut - managerTopOff,
                        receiver: validatorConfig.validatorCommissionAddress,
                        note: 'validator reward',
                    })
                }
            }
        }

        // Now we "pay" (but really just update their tracked balance) the stakers the remainder based on their % of
        // pool and time in this epoch.
        // (assuming there is anything to even pay...)

        // We'll track the amount of stake we add to stakers based on payouts
        // If any dust is remaining in account it'll be considered part of reward in next epoch.
        let increasedStake = 0

        /**
         * assume A)lice and B)ob have equal stake... and there is a reward of 100 to divide
         * |------|-------|...
         * A  B
         *        ^ B gets 50% (or 25 of the 50)
         *        at end - we now have 75 'left' - which gets divided across the people at >=100% of epoch time
         *         *        intended result for 100 reward:
         *        if A and B have equal stake... they're each 50% of the 'pool' - call that PP (pool percent)
         *        Time in the epoch - TIE (100% would mean entire epoch - 50% TIE means entered halfway in)
         *        So, we first pay all partials (<100 TIE)
         *        B gets 25....  (100 REWARD * 50 PP (.5) * 50 TIE (.5)) or 25.
         *        -- keep total of stake from each of partial - adding into PartialStake value.
         *        --  we then see that 25 got paid out - so 25 'excess' needs distributed to the 100 TIE stakers on top of their reward.
         *        - reward available is now 75 ALGO to distribute - and PP value is based on percent against new total (TotalStaked-PartialStake)
         *        - so A's PP is now 100% not 50% because their stake is equal to the new reduced stake amount
         *        so A gets 75 (75 REWARD * 100 PP (1) * 100 TIE (1)) or 75
         *        next epoch if nothing else changes - each would get 50% of reward.
         */
        // Iterate all stakers - determine which haven't been for entire epoch - pay them proportionally less for having
        // less time in pool.  We keep track of their stake and then will later reduce the effective 'total staked' amount
        // by that so that the remaining stakers get the remaining reward + excess based on their % of stake against
        // remaining participants.
        if (algoRewardAvail !== 0 || tokenRewardAvail !== 0) {
            let partialStakersTotalStake: uint64 = 0
            for (let i = 0; i < this.stakers.value.length; i += 1) {
                if (globals.opcodeBudget < 400) {
                    increaseOpcodeBudget()
                }
                const cmpStaker = clone(this.stakers.value[i])
                if (cmpStaker.account !== globals.zeroAddress) {
                    if (cmpStaker.entryRound >= thisEpochBegin) {
                        // due to 'forward dating' entry time this could be possible
                        // in this case it definitely means they get 0%
                        partialStakersTotalStake += cmpStaker.balance
                    } else {
                        // Reward is % of users stake in pool,
                        // but we deduct based on time away from our payout time
                        const timeInPool = thisEpochBegin - cmpStaker.entryRound
                        let timePercentage: uint64
                        // get % of time in pool (in tenths precision)
                        // ie: 34.7% becomes 347
                        if (timeInPool < epochRoundLength) {
                            partialStakersTotalStake += cmpStaker.balance
                            timePercentage = (timeInPool * 1000) / epochRoundLength

                            if (tokenRewardAvail > 0) {
                                // calc: (balance * avail reward * percent in tenths) / (total staked * 1000)
                                const stakerTokenReward = wideRatio(
                                    [cmpStaker.balance, tokenRewardAvail, timePercentage],
                                    [this.totalAlgoStaked.value, 1000],
                                )

                                // reduce the reward available (that we're accounting for) so that the subsequent
                                // 'full' pays are based on what's left
                                tokenRewardAvail -= stakerTokenReward
                                cmpStaker.rewardTokenBalance += stakerTokenReward
                                tokenRewardPaidOut += stakerTokenReward
                            }
                            if (algoRewardAvail > 0) {
                                // calc: (balance * avail reward * percent in tenths) / (total staked * 1000)
                                const stakerReward = wideRatio(
                                    [cmpStaker.balance, algoRewardAvail, timePercentage],
                                    [this.totalAlgoStaked.value, 1000],
                                )

                                // reduce the reward available (that we're accounting for) so that the subsequent
                                // 'full' pays are based on what's left
                                algoRewardAvail -= stakerReward
                                // instead of sending them algo now - just increase their ledger balance, so they can claim
                                // it at any time.
                                cmpStaker.balance += stakerReward
                                cmpStaker.totalRewarded += stakerReward
                                increasedStake += stakerReward
                            }
                            // Update the box w/ the new data
                            this.stakers.value[i] = cmpStaker
                        }
                    }
                }
            }

            // Reduce the virtual 'total staked in pool' amount based on removing the totals of the stakers we just paid
            // partial amounts.  This is so that all that remains is the stake of the 100% 'time in epoch' people.
            const newPoolTotalStake = this.totalAlgoStaked.value - partialStakersTotalStake

            // It's technically possible for newPoolTotalStake to be 0, if EVERY staker is new then there'll be nothing to
            // hand out this epoch because we'll have reduced the amount to 'count' towards stake by the entire stake
            if (newPoolTotalStake > 0) {
                // Now go back through the list AGAIN and pay out the full-timers their rewards + excess
                for (let i = 0; i < this.stakers.value.length; i += 1) {
                    if (globals.opcodeBudget < 200) {
                        increaseOpcodeBudget()
                    }
                    const cmpStaker = clone(this.stakers.value[i])
                    if (cmpStaker.account !== globals.zeroAddress && cmpStaker.entryRound < thisEpochBegin) {
                        const timeInPool = thisEpochBegin - cmpStaker.entryRound
                        // We're now only paying out people who've been in pool an entire epoch.
                        if (timeInPool >= epochRoundLength) {
                            // we're in for 100%, so it's just % of stakers balance vs 'new total' for their
                            // payment

                            // Handle token payouts first - as we don't want to use existin balance, not post algo-reward balance
                            if (tokenRewardAvail > 0) {
                                const stakerTokenReward = wideRatio(
                                    [cmpStaker.balance, tokenRewardAvail],
                                    [newPoolTotalStake],
                                )
                                // instead of sending them algo now - just increase their ledger balance, so they can claim
                                // it at any time.
                                cmpStaker.rewardTokenBalance += stakerTokenReward
                                tokenRewardPaidOut += stakerTokenReward
                            }
                            if (algoRewardAvail > 0) {
                                const stakerReward = wideRatio(
                                    [cmpStaker.balance, algoRewardAvail],
                                    [newPoolTotalStake],
                                )
                                // instead of sending them algo now - just increase their ledger balance, so they can claim
                                // it at any time.
                                cmpStaker.balance += stakerReward
                                cmpStaker.totalRewarded += stakerReward
                                increasedStake += stakerReward
                            }

                            // Update the box w/ the new data
                            this.stakers.value[i] = cmpStaker
                        }
                    }
                }
            }
        }

        // We've paid out the validator and updated the stakers new balances to reflect the rewards, now update
        // our 'total staked' value as well based on what we paid to validator and updated in staker balances as we
        // determined stake increases
        this.totalAlgoStaked.value += increasedStake
        this.rewardAccumulator.value = this.rewardAccumulator.value + increasedStake

        // Call the validator contract and tell it we've got new stake added
        // It'll verify we're a valid staking pool id and update the various stats, also logging an event to
        // track the data.
        // stakeUpdatedViaRewards(poolKey,algoToAdd,rewardTokenAmountReserved,validatorCommission,saturatedBurnToFeeSink)
        sendMethodCall<typeof ValidatorRegistry.prototype.stakeUpdatedViaRewards>({
            applicationID: AppID.fromUint64(this.creatingValidatorContractAppId.value),
            methodArgs: [
                { id: this.validatorId.value, poolId: this.poolId.value, poolAppId: this.app.id },
                increasedStake,
                tokenRewardPaidOut,
                validatorCommissionPaidOut,
                excessToFeeSink,
            ],
        })
    }

    /**
     * Registers a staking pool key online against a participation key.
     * [ ONLY OWNER OR MANAGER CAN CALL ]
     *
     * @param {bytes} votePK - The vote public key.
     * @param {bytes} selectionPK - The selection public key.
     * @param {bytes} stateProofPK - The state proof public key.
     * @param {uint64} voteFirst - The first vote index.
     * @param {uint64} voteLast - The last vote index.
     * @param {uint64} voteKeyDilution - The vote key dilution value.
     * @throws {Error} Will throw an error if the caller is not the owner or a manager.
     */
    goOnline(
        votePK: bytes,
        selectionPK: bytes,
        stateProofPK: bytes,
        voteFirst: uint64,
        voteLast: uint64,
        voteKeyDilution: uint64,
    ): void {
        assert(this.isOwnerOrManagerCaller())
        sendOnlineKeyRegistration({
            votePK: votePK,
            selectionPK: selectionPK,
            stateProofPK: stateProofPK,
            voteFirst: voteFirst,
            voteLast: voteLast,
            voteKeyDilution: voteKeyDilution,
        })
    }

    /**
     * Marks a staking pool key OFFLINE.
     * [ ONLY OWNER OR MANAGER CAN CALL ]
     *
     */
    goOffline(): void {
        // we can be called by validator contract if we're being moved (which in turn only is allowed to be called
        // by validator owner or manager), but if not - must be owner or manager
        if (this.txn.sender !== AppID.fromUint64(this.creatingValidatorContractAppId.value).address) {
            assert(this.isOwnerOrManagerCaller())
        }

        sendOfflineKeyRegistration({})
    }

    // Links the staking pool's account address to an NFD
    // the contract account address must already be set into the NFD's u.cav.algo.a field pending verification
    // [ ONLY OWNER OR MANAGER CAN CALL ]
    linkToNFD(nfdAppId: uint64, nfdName: string): void {
        assert(this.isOwnerOrManagerCaller())

        sendAppCall({
            applicationID: AppID.fromUint64(this.nfdRegistryAppId),
            applicationArgs: ['verify_nfd_addr', nfdName, itob(nfdAppId), rawBytes(this.app.address)],
            applications: [AppID.fromUint64(nfdAppId)],
        })
    }

    /**
     * proxiedSetTokenPayoutRatio is meant to be called by pools != 1 - calling US, pool #1
     * We need to verify that we are in fact being called by another of OUR pools (not us)
     * and then we'll call the validator on their behalf to update the token payouts
     * @param poolKey - ValidatorPoolKey tuple
     */
    proxiedSetTokenPayoutRatio(poolKey: ValidatorPoolKey): PoolTokenPayoutRatio {
        assert(this.validatorId.value === poolKey.id, 'caller must be part of same validator set!')
        assert(this.poolId.value === 1, 'callee must be pool 1')
        assert(poolKey.poolId !== 1, 'caller must NOT be pool 1')

        const callerPoolAppID = sendMethodCall<typeof ValidatorRegistry.prototype.getPoolAppId>({
            applicationID: AppID.fromUint64(this.creatingValidatorContractAppId.value),
            methodArgs: [poolKey.id, poolKey.poolId],
        })
        assert(callerPoolAppID === poolKey.poolAppId)
        assert(this.txn.sender === AppID.fromUint64(poolKey.poolAppId).address)

        return sendMethodCall<typeof ValidatorRegistry.prototype.setTokenPayoutRatio>({
            applicationID: AppID.fromUint64(this.creatingValidatorContractAppId.value),
            methodArgs: [this.validatorId.value],
        })
    }

    private isOwnerOrManagerCaller(): boolean {
        const OwnerAndManager = sendMethodCall<typeof ValidatorRegistry.prototype.getValidatorOwnerAndManager>({
            applicationID: AppID.fromUint64(this.creatingValidatorContractAppId.value),
            methodArgs: [this.validatorId.value],
        })
        return this.txn.sender === OwnerAndManager[0] || this.txn.sender === OwnerAndManager[1]
    }

    private getFeeSink(): Address {
        return this.feeSinkAddr
        // will be like: txn FirstValid; int 1; -; block BlkFeeSink
        // once available in AVM
    }

    /**
     * Returns the maximum allowed stake per validator based on a percentage of all current online stake before
     * the validator is considered saturated - where rewards are diminished.
     */
    private algoSaturationLevel(): uint64 {
        const online = this.getCurrentOnlineStake()

        return wideRatio([online, MAX_VALIDATOR_SOFT_PCT_OF_ONLINE_1DECIMAL], [1000])
    }

    private getCurrentOnlineStake(): uint64 {
        // TODO - replace w/ appropriate AVM call once available but return fixed 2 billion for now.
        return 2_000_000_000_000_000
    }

    private checkIfBinClosed() {
        if (globals.round >= this.binRoundStart.value + APR_BIN_SIZE) {
            if (globals.opcodeBudget < 300) {
                increaseOpcodeBudget()
            }
            const approxRoundsPerYear: uint128 = 11262857 // 60*60*24*365/2.8 = 11,262,857.1428571429
            const avgStake: uint128 = this.stakeAccumulator.value / (APR_BIN_SIZE as uint128)
            if (avgStake !== 0) {
                // do APR in hundredths so we multiply by 10000
                // ie: reward of 100, stake of 1000 - 100/1000 = .1 - *100 = 10% - but w/ int math we can't have
                // decimals, so we do {reward}*10000/{stake} (= 1000, .1, or 10.00%)
                const apr: uint128 =
                    (((this.rewardAccumulator.value as uint128) * (10000 as uint128)) / avgStake) *
                    (approxRoundsPerYear / (APR_BIN_SIZE as uint128))

                let alpha: uint128 = 10 as uint128 // .1
                // at 300k algo go to alpha of .9
                if (avgStake > 300000000000) {
                    alpha = 90 as uint128 // .9
                }
                this.weightedMovingAverage.value =
                    (this.weightedMovingAverage.value * ((100 as uint128) - alpha)) / (100 as uint128) +
                    (apr * alpha) / (100 as uint128)
            }

            this.binRoundStart.value = globals.round - (globals.round % APR_BIN_SIZE)
            this.stakeAccumulator.value = (this.totalAlgoStaked.value as uint128) * (APR_BIN_SIZE as uint128)
            this.rewardAccumulator.value = 0
        }
    }
}<|MERGE_RESOLUTION|>--- conflicted
+++ resolved
@@ -10,10 +10,7 @@
 } from './constants.algo'
 
 const ALGORAND_STAKING_BLOCK_DELAY = 320 // # of blocks until algorand sees online balance changes in staking
-<<<<<<< HEAD
-=======
 const APR_BIN_SIZE = 30857 // approx 'daily' bins (60*60*24/2.8)
->>>>>>> 79c82cbc
 
 export type StakedInfo = {
     account: Address
@@ -242,13 +239,10 @@
         }
         this.numStakers.value += 1
         this.totalAlgoStaked.value += stakedAmountPayment.amount
-<<<<<<< HEAD
-=======
 
         const roundsLeftInBin = this.binRoundStart.value + APR_BIN_SIZE - globals.round
         this.stakeAccumulator.value =
             this.stakeAccumulator.value + (stakedAmountPayment.amount as uint128) * (roundsLeftInBin as uint128)
->>>>>>> 79c82cbc
         return entryRound
     }
 
@@ -272,11 +266,8 @@
                 'If staker is not sender in removeStake call, then sender MUST be owner or manager of validator',
             )
         }
-<<<<<<< HEAD
-=======
         // Update APR data
         this.checkIfBinClosed()
->>>>>>> 79c82cbc
 
         for (let i = 0; i < this.stakers.value.length; i += 1) {
             if (globals.opcodeBudget < 300) {
@@ -524,12 +515,9 @@
             // We've had one payout - so we need to be at least one epoch past the last payout.
             assert(lastPayoutEpoch !== thisEpochBegin, "can't call epochBalanceUpdate in same epoch as prior call")
         }
-<<<<<<< HEAD
-=======
         // Update APR data
         this.checkIfBinClosed()
 
->>>>>>> 79c82cbc
         // Update our payout and epoch number - required to match
         this.lastPayout.value = curRound
         this.epochNumber.value += 1
