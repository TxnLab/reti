--- conflicted
+++ resolved
@@ -21,11 +21,7 @@
     },
     "devDependencies": {
         "@algorandfoundation/algokit-client-generator": "^3.0.2",
-<<<<<<< HEAD
-        "@algorandfoundation/tealscript": "^0.91.1",
-=======
         "@algorandfoundation/tealscript": "=0.92.0",
->>>>>>> ef35ac81
         "@jest/globals": "^29.7.0",
         "@joe-p/algokit-generate-component": "^0.2.1",
         "@typescript-eslint/eslint-plugin": "7.8.0",
