{
<<<<<<< HEAD
  "name": "reti-contracts",
  "version": "0.5.2",
  "license": "MIT",
  "scripts": {
    "generate-client": "algokit generate client contracts/artifacts/ --language typescript  --output contracts/clients/{contract_name}Client.ts && ./update_contract_artifacts.sh``",
    "compile-contract": "tealscript contracts/*.algo.ts contracts/artifacts",
    "generate-components": "algokit-generate-component contracts/artifacts/validatorRegistry.arc32.json contracts/artifacts/components",
    "noalgobuild": "pnpm run compile-contract -- --skip-algod && pnpm run generate-client",
    "build": "pnpm run compile-contract && pnpm run generate-client",
    "test": "pnpm run build && jest",
    "retest": "jest",
    "lint": "eslint . --ext .ts",
    "fix": "eslint . --ext .ts --fix"
  },
  "dependencies": {
    "@algorandfoundation/algokit-utils": "^5.8.0",
    "algosdk": "^2.7.0"
  },
  "devDependencies": {
    "@algorandfoundation/algokit-client-generator": "^3.0.2",
    "@algorandfoundation/tealscript": "^0.90.2",
    "@jest/globals": "^29.7.0",
    "@joe-p/algokit-generate-component": "^0.2.1",
    "@typescript-eslint/eslint-plugin": "^5.62.0",
    "@typescript-eslint/parser": "^5.62.0",
    "eslint": "^8.57.0",
    "eslint-config-airbnb-base": "^15.0.0",
    "eslint-config-airbnb-typescript": "^17.1.0",
    "eslint-config-prettier": "^9.1.0",
    "eslint-plugin-import": "^2.29.1",
    "eslint-plugin-prettier": "^5.1.3",
    "jest": "^29.7.0",
    "prettier": "^3.2.5",
    "ts-jest": "^29.1.2",
    "typescript": "^5.4.5"
  }
=======
    "name": "reti-contracts",
    "version": "0.5.2",
    "license": "MIT",
    "scripts": {
        "generate-client": "algokit generate client contracts/artifacts/ --language typescript  --output contracts/clients/{contract_name}Client.ts && ./update_contract_artifacts.sh``",
        "compile-contract": "tealscript contracts/*.algo.ts contracts/artifacts",
        "generate-components": "algokit-generate-component contracts/artifacts/validatorRegistry.arc32.json contracts/artifacts/components",
        "noalgobuild": "pnpm run compile-contract -- --skip-algod && pnpm run generate-client",
        "build": "pnpm run compile-contract && pnpm run generate-client",
        "test": "pnpm run build && jest",
        "retest": "jest",
        "lint": "eslint . --ext ts --max-warnings 0",
        "lint:fix": "eslint . --ext ts --max-warnings 0 --fix",
        "prettier": "npx prettier --check .",
        "prettier:fix": "npx prettier --write ."
    },
    "dependencies": {
        "@algorandfoundation/algokit-utils": "^5.8.0",
        "algosdk": "^2.7.0"
    },
    "devDependencies": {
        "@algorandfoundation/algokit-client-generator": "^3.0.2",
        "@algorandfoundation/tealscript": "=0.90.2",
        "@jest/globals": "^29.7.0",
        "@joe-p/algokit-generate-component": "^0.2.1",
        "@typescript-eslint/eslint-plugin": "7.7.0",
        "@typescript-eslint/parser": "7.7.0",
        "eslint": "8.57.0",
        "eslint-config-airbnb-base": "^15.0.0",
        "eslint-config-airbnb-typescript": "^18.0.0",
        "eslint-config-prettier": "^9.1.0",
        "eslint-plugin-import": "^2.29.1",
        "eslint-plugin-prettier": "^5.1.3",
        "jest": "^29.7.0",
        "prettier": "^3.2.5",
        "ts-jest": "^29.1.2",
        "typescript": "^5.4.5"
    }
>>>>>>> fd8ff7a9
}<|MERGE_RESOLUTION|>--- conflicted
+++ resolved
@@ -1,42 +1,4 @@
 {
-<<<<<<< HEAD
-  "name": "reti-contracts",
-  "version": "0.5.2",
-  "license": "MIT",
-  "scripts": {
-    "generate-client": "algokit generate client contracts/artifacts/ --language typescript  --output contracts/clients/{contract_name}Client.ts && ./update_contract_artifacts.sh``",
-    "compile-contract": "tealscript contracts/*.algo.ts contracts/artifacts",
-    "generate-components": "algokit-generate-component contracts/artifacts/validatorRegistry.arc32.json contracts/artifacts/components",
-    "noalgobuild": "pnpm run compile-contract -- --skip-algod && pnpm run generate-client",
-    "build": "pnpm run compile-contract && pnpm run generate-client",
-    "test": "pnpm run build && jest",
-    "retest": "jest",
-    "lint": "eslint . --ext .ts",
-    "fix": "eslint . --ext .ts --fix"
-  },
-  "dependencies": {
-    "@algorandfoundation/algokit-utils": "^5.8.0",
-    "algosdk": "^2.7.0"
-  },
-  "devDependencies": {
-    "@algorandfoundation/algokit-client-generator": "^3.0.2",
-    "@algorandfoundation/tealscript": "^0.90.2",
-    "@jest/globals": "^29.7.0",
-    "@joe-p/algokit-generate-component": "^0.2.1",
-    "@typescript-eslint/eslint-plugin": "^5.62.0",
-    "@typescript-eslint/parser": "^5.62.0",
-    "eslint": "^8.57.0",
-    "eslint-config-airbnb-base": "^15.0.0",
-    "eslint-config-airbnb-typescript": "^17.1.0",
-    "eslint-config-prettier": "^9.1.0",
-    "eslint-plugin-import": "^2.29.1",
-    "eslint-plugin-prettier": "^5.1.3",
-    "jest": "^29.7.0",
-    "prettier": "^3.2.5",
-    "ts-jest": "^29.1.2",
-    "typescript": "^5.4.5"
-  }
-=======
     "name": "reti-contracts",
     "version": "0.5.2",
     "license": "MIT",
@@ -75,5 +37,4 @@
         "ts-jest": "^29.1.2",
         "typescript": "^5.4.5"
     }
->>>>>>> fd8ff7a9
 }