import * as algokit from '@algorandfoundation/algokit-utils'
import { AlgoAmount } from '@algorandfoundation/algokit-utils/types/amount'
import {
  AccountBalance,
  AccountInformation,
  Asset,
  AssetCreatorHolding,
  AssetHolding,
  BlockResponse,
  Exclude,
  NodeStatusResponse,
} from '@/interfaces/algod'
import { dayjs } from '@/utils/dayjs'
import { getAlgodConfigFromViteEnvironment } from '@/utils/network/getAlgoClientConfigs'

const algodConfig = getAlgodConfigFromViteEnvironment()
const algodClient = algokit.getAlgoClient({
  server: algodConfig.server,
  port: algodConfig.port,
  token: algodConfig.token,
})

export async function fetchAccountInformation(
  address: string,
  exclude: Exclude = 'none',
): Promise<AccountInformation> {
  const accountInfo = await algodClient.accountInformation(address).exclude(exclude).do()
  return accountInfo as AccountInformation
}

export async function fetchAccountBalance(
  address: string,
  availableBalance = false,
): Promise<number> {
  const accountInfo = await fetchAccountInformation(address, 'all')

  return availableBalance ? accountInfo.amount - accountInfo['min-balance'] : accountInfo.amount
}

export async function fetchAsset(assetId: number): Promise<Asset> {
  const asset = await algodClient.getAssetByID(assetId).do()
  return asset as Asset
}

export async function fetchBalance(address: string | null): Promise<AccountBalance> {
  if (!address) {
    throw new Error('No address provided')
  }
  const accountInfo = await fetchAccountInformation(address, 'all')

  const amount = accountInfo.amount
  const minimum = accountInfo['min-balance']
  const available = Math.max(0, amount - minimum)

  return {
    amount: AlgoAmount.MicroAlgos(amount),
    available: AlgoAmount.MicroAlgos(available),
    minimum: AlgoAmount.MicroAlgos(minimum),
  }
}

export async function fetchAssetHoldings(address: string | null): Promise<AssetHolding[]> {
  if (!address) {
    throw new Error('No address provided')
  }
  const accountInfo = await fetchAccountInformation(address)
  const assets = accountInfo.assets || []
  return assets
}

export async function fetchAssetCreatorHoldings(
  address: string | null,
): Promise<AssetCreatorHolding[]> {
  if (!address) {
    throw new Error('No address provided')
  }
  const assetHoldings = await fetchAssetHoldings(address)

  const chunkArray = <T>(arr: T[], chunkSize: number): T[][] => {
    const chunks: T[][] = []
    for (let i = 0; i < arr.length; i += chunkSize) {
      chunks.push(arr.slice(i, i + chunkSize))
    }
    return chunks
  }

  const allAssetCreatorHoldings: AssetCreatorHolding[] = []
  const batchSize = 10

  // Split the assetHoldings into batches of 10
  const batches = chunkArray(assetHoldings, batchSize)

  for (const batch of batches) {
    const promises = batch.map((holding) => fetchAsset(holding['asset-id']))
    const assets = await Promise.all(promises)
    const assetCreatorHoldings = assets.map((asset, index) => {
      return {
        ...batch[index],
        creator: asset.params.creator,
      }
    })
    allAssetCreatorHoldings.push(...assetCreatorHoldings)
  }

  return allAssetCreatorHoldings
}

<<<<<<< HEAD
export async function fetchSuggestedParams() {
  const suggestedParams = await algodClient.getTransactionParams().do()
  return suggestedParams
=======
/**
 * Fetches the average time between blocks over a specified number of rounds.
 * @param {number} numRounds - The number of rounds to fetch.
 * @return {number} The average time between blocks in milliseconds.
 */
export async function fetchAverageBlockTime(numRounds: number = 10): Promise<number> {
  try {
    const status = (await algodClient.status().do()) as NodeStatusResponse
    if (!status) {
      throw new Error('Failed to fetch node status')
    }

    const lastRound = Number(status['last-round'])

    const blockTimes: dayjs.Dayjs[] = []
    for (let round = lastRound - numRounds; round < lastRound; round++) {
      try {
        const blockResponse = (await algodClient.block(round).do()) as BlockResponse
        const block = blockResponse.block
        blockTimes.push(dayjs.unix(block.ts))
      } catch (error) {
        throw new Error(`Unable to fetch block for round ${round}: ${error}`)
      }
    }

    if (blockTimes.length < 2) {
      throw new Error('Not enough blocks to calculate time')
    }

    let totalBlockTime = 0
    for (let i = 1; i < blockTimes.length; i++) {
      const duration = blockTimes[i].diff(blockTimes[i - 1]) // Calculate ms between blocks
      totalBlockTime += duration // Sum the durations
    }

    const averageBlockTime = totalBlockTime / (blockTimes.length - 1) // Calculate average
    return averageBlockTime
  } catch (error) {
    throw new Error(`An error occurred during block time calculation: ${error}`)
  }
>>>>>>> d4d06a4d
}<|MERGE_RESOLUTION|>--- conflicted
+++ resolved
@@ -105,11 +105,11 @@
   return allAssetCreatorHoldings
 }
 
-<<<<<<< HEAD
 export async function fetchSuggestedParams() {
   const suggestedParams = await algodClient.getTransactionParams().do()
   return suggestedParams
-=======
+}
+
 /**
  * Fetches the average time between blocks over a specified number of rounds.
  * @param {number} numRounds - The number of rounds to fetch.
@@ -150,5 +150,4 @@
   } catch (error) {
     throw new Error(`An error occurred during block time calculation: ${error}`)
   }
->>>>>>> d4d06a4d
 }