<<<<<<< HEAD
import { QueryClient, queryOptions } from '@tanstack/react-query'
=======
import { queryOptions } from '@tanstack/react-query'
import { AxiosError } from 'axios'
>>>>>>> 04501e11
import { CacheRequestConfig } from 'axios-cache-interceptor'
import { fetchAssetHoldings, fetchBalance, fetchBlockTimes } from '@/api/algod'
import {
  fetchMbrAmounts,
  fetchNodePoolAssignments,
  fetchPoolApy,
  fetchProtocolConstraints,
  fetchStakedInfoForPool,
  fetchStakerValidatorData,
  fetchValidator,
  fetchValidatorPools,
  fetchValidators,
} from '@/api/contracts'
import { fetchNfd, fetchNfdReverseLookup } from '@/api/nfd'
import { Nfd, NfdGetLookupParams, NfdGetNFDParams } from '@/interfaces/nfd'

export const validatorsQueryOptions = (queryClient: QueryClient) =>
  queryOptions({
    queryKey: ['validators'],
    queryFn: () => fetchValidators(queryClient),
    // staleTime: Infinity,
    retry: false,
  })

export const validatorQueryOptions = (validatorId: number | string) =>
  queryOptions({
    queryKey: ['validator', String(validatorId)],
    queryFn: () => fetchValidator(validatorId),
    refetchInterval: 1000 * 60, // 1 min polling on validator info
    retry: false,
  })

export const poolAssignmentQueryOptions = (validatorId: number | string, enabled = true) =>
  queryOptions({
    queryKey: ['pool-assignments', String(validatorId)],
    queryFn: () => fetchNodePoolAssignments(validatorId),
    enabled,
  })

export const mbrQueryOptions = queryOptions({
  queryKey: ['mbr'],
  queryFn: () => fetchMbrAmounts(),
  staleTime: Infinity,
})

export const constraintsQueryOptions = queryOptions({
  queryKey: ['constraints'],
  queryFn: () => fetchProtocolConstraints(),
  staleTime: 1000 * 60 * 30, // every 30 mins
})

export const balanceQueryOptions = (address: string | null) =>
  queryOptions({
    queryKey: ['account-balance', address],
    queryFn: () => fetchBalance(address),
    enabled: !!address,
    refetchInterval: 1000 * 30,
  })

export const assetHoldingQueryOptions = (address: string | null) =>
  queryOptions({
    queryKey: ['asset-holdings', address],
    queryFn: () => fetchAssetHoldings(address),
    enabled: !!address,
    refetchInterval: 1000 * 60 * 2, // every 2 mins
  })

export const nfdQueryOptions = (
  nameOrId: string | number,
  params: NfdGetNFDParams = { view: 'brief' },
  options: CacheRequestConfig = {},
) =>
  queryOptions({
    queryKey: ['nfd', String(nameOrId), params],
    queryFn: () => fetchNfd(String(nameOrId), params, options),
    enabled: !!nameOrId,
    staleTime: 1000 * 60 * 5, // 5 mins
    retry: (failureCount, error) => {
      if (error instanceof AxiosError) {
        return error.response?.status !== 404 && failureCount < 3
      }
      return false
    },
  })

export const nfdLookupQueryOptions = (
  address: string | null,
  params: Omit<NfdGetLookupParams, 'address'> = { view: 'thumbnail' },
  options: CacheRequestConfig = {},
) =>
  queryOptions<Nfd | null, AxiosError>({
    queryKey: ['nfd-lookup', address, params],
    queryFn: () => fetchNfdReverseLookup(String(address), params, options),
    enabled: !!address,
    staleTime: 1000 * 60 * 5, // 5 mins
    retry: (failureCount, error) => {
      if (error instanceof AxiosError) {
        return error.response?.status !== 404 && failureCount < 3
      }
      return false
    },
  })

export const validatorPoolsQueryOptions = (validatorId: number) =>
  queryOptions({
    queryKey: ['pools-info', validatorId],
    queryFn: () => fetchValidatorPools(validatorId),
    enabled: !!validatorId,
  })

export const stakedInfoQueryOptions = (poolAppId: number) =>
  queryOptions({
    queryKey: ['staked-info', poolAppId],
    queryFn: () => fetchStakedInfoForPool(poolAppId),
    enabled: !!poolAppId,
  })

export const stakesQueryOptions = (staker: string | null) =>
  queryOptions({
    queryKey: ['stakes', { staker }],
    queryFn: () => fetchStakerValidatorData(staker!),
    enabled: !!staker,
    retry: false,
    refetchInterval: 1000 * 60, // every minute
  })

export const blockTimeQueryOptions = queryOptions({
  queryKey: ['block-times'],
  queryFn: () => fetchBlockTimes(),
<<<<<<< HEAD
  staleTime: 1000 * 60 * 30, // every 30 mins
})

export const poolApyQueryOptions = (poolAppId: number, staleTime?: number) =>
  queryOptions({
    queryKey: ['pool-apy', poolAppId],
    queryFn: () => fetchPoolApy(poolAppId),
    enabled: !!poolAppId,
    staleTime: staleTime || 1000 * 60 * 60, // 1 hour
  })
=======
  staleTime: 1000 * 60 * 30, // 30 mins
})
>>>>>>> 04501e11
<|MERGE_RESOLUTION|>--- conflicted
+++ resolved
@@ -1,9 +1,5 @@
-<<<<<<< HEAD
 import { QueryClient, queryOptions } from '@tanstack/react-query'
-=======
-import { queryOptions } from '@tanstack/react-query'
 import { AxiosError } from 'axios'
->>>>>>> 04501e11
 import { CacheRequestConfig } from 'axios-cache-interceptor'
 import { fetchAssetHoldings, fetchBalance, fetchBlockTimes } from '@/api/algod'
 import {
@@ -133,8 +129,7 @@
 export const blockTimeQueryOptions = queryOptions({
   queryKey: ['block-times'],
   queryFn: () => fetchBlockTimes(),
-<<<<<<< HEAD
-  staleTime: 1000 * 60 * 30, // every 30 mins
+  staleTime: 1000 * 60 * 30, // 30 mins
 })
 
 export const poolApyQueryOptions = (poolAppId: number, staleTime?: number) =>
@@ -143,8 +138,4 @@
     queryFn: () => fetchPoolApy(poolAppId),
     enabled: !!poolAppId,
     staleTime: staleTime || 1000 * 60 * 60, // 1 hour
-  })
-=======
-  staleTime: 1000 * 60 * 30, // 30 mins
-})
->>>>>>> 04501e11
+  })