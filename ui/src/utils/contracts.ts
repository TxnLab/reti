import { QueryClient } from '@tanstack/react-query'
import algosdk from 'algosdk'
import { fetchAccountInformation } from '@/api/algod'
import { fetchNfd, fetchNfdSearch } from '@/api/nfd'
import { GatingType } from '@/constants/gating'
import { AssetHolding } from '@/interfaces/algod'
import { NfdSearchV2Params } from '@/interfaces/nfd'
import { StakedInfo, StakerValidatorData } from '@/interfaces/staking'
import {
  Constraints,
  EntryGatingAssets,
  NodeInfo,
  NodePoolAssignmentConfig,
  PoolInfo,
  PoolTokenPayoutRatio,
  RawNodePoolAssignmentConfig,
  RawPoolsInfo,
  RawPoolTokenPayoutRatios,
  RawValidatorConfig,
  RawValidatorState,
  Validator,
  ValidatorConfig,
  ValidatorState,
} from '@/interfaces/validator'
import { dayjs } from '@/utils/dayjs'

/**
 * Transform raw validator configuration data (from `callGetValidatorConfig`) into a structured object
 * @param {RawValidatorConfig} rawConfig - Raw validator configuration data
 * @returns {ValidatorConfig} Structured validator configuration object
 */
export function transformValidatorConfig(rawConfig: RawValidatorConfig): ValidatorConfig {
  return {
    id: Number(rawConfig[0]),
    owner: rawConfig[1],
    manager: rawConfig[2],
    nfdForInfo: Number(rawConfig[3]),
    entryGatingType: Number(rawConfig[4]),
    entryGatingAddress: rawConfig[5],
    entryGatingAssets: rawConfig[6].map((asset) => Number(asset)) as EntryGatingAssets,
    gatingAssetMinBalance: rawConfig[7],
    rewardTokenId: Number(rawConfig[8]),
    rewardPerPayout: rawConfig[9],
    epochRoundLength: Number(rawConfig[10]),
    percentToValidator: Number(rawConfig[11]),
    validatorCommissionAddress: rawConfig[12],
    minEntryStake: rawConfig[13],
    maxAlgoPerPool: rawConfig[14],
    poolsPerNode: Number(rawConfig[15]),
    sunsettingOn: Number(rawConfig[16]),
    sunsettingTo: Number(rawConfig[17]),
  }
}

/**
 * Transform raw validator state data (from `callGetValidatorState`) into a structured object
 * @param {RawValidatorState} rawState - Raw validator state data
 * @returns {ValidatorState} Structured validator state object
 */
export function transformValidatorState(rawState: RawValidatorState): ValidatorState {
  return {
    numPools: Number(rawState[0]),
    totalStakers: Number(rawState[1]),
    totalAlgoStaked: rawState[2],
    rewardTokenHeldBack: rawState[3],
  }
}

/**
 * Transform raw staking pool data (from `callGetPools`) into structured objects
 * @param {RawPoolsInfo} rawPoolsInfo - Raw staking pool data
 * @returns {PoolInfo[]} Structured pool info objects
 */
export function transformPoolsInfo(rawPoolsInfo: RawPoolsInfo): PoolInfo[] {
  return rawPoolsInfo.map((poolInfo) => ({
    poolAppId: Number(poolInfo[0]),
    totalStakers: Number(poolInfo[1]),
    totalAlgoStaked: poolInfo[2],
  }))
}

/**
 * Transform raw node pool assignment configuration data (from `callGetNodePoolAssignments`) into a flat array
 * @param {RawNodePoolAssignmentConfig} rawConfig - Raw node pool assignment configuration data
 * @returns {NodePoolAssignmentConfig} Flattened array of `NodeConfig` objects
 */
export function transformNodePoolAssignment(
  rawConfig: RawNodePoolAssignmentConfig,
): NodePoolAssignmentConfig {
  return rawConfig[0].flat()
}

/**
 * Transform raw pool token payout ratio data (from `callGetTokenPayoutRatio`) into a flat array of payout ratios
 * @param {RawPoolTokenPayoutRatios} rawData - Raw pool token payout ratio data
 * @returns {number[]} Array of pool token payout ratios
 */
export function transformPoolTokenPayoutRatio(rawData: RawPoolTokenPayoutRatios): number[] {
  const [poolPctOfWhole, updatedForPayout] = rawData

  const poolTokenPayoutRatio: PoolTokenPayoutRatio = {
    poolPctOfWhole: poolPctOfWhole.map((poolPct) => Number(poolPct)),
    updatedForPayout: Number(updatedForPayout),
  }

  return poolTokenPayoutRatio.poolPctOfWhole
}

/**
 * Transform raw validator data from multiple ABI method calls into a structured `Validator` object
 * @param {RawValidatorConfig} rawConfig - Raw validator configuration data
 * @param {RawValidatorState} rawState - Raw validator state data
 * @param {RawPoolsInfo} rawPoolsInfo - Raw staking pool data
 * @param {RawPoolTokenPayoutRatios} rawPoolTokenPayoutRatios - Raw pool token payout ratio data
 * @param {RawNodePoolAssignmentConfig} rawNodePoolAssignment - Raw node pool assignment configuration data
 * @returns {Validator} Structured validator object
 */
export function transformValidatorData(
  rawConfig: RawValidatorConfig,
  rawState: RawValidatorState,
  rawPoolsInfo: RawPoolsInfo,
  rawPoolTokenPayoutRatios: RawPoolTokenPayoutRatios,
  rawNodePoolAssignment: RawNodePoolAssignmentConfig,
): Validator {
  const { id, ...config } = transformValidatorConfig(rawConfig)
  const state = transformValidatorState(rawState)
  const pools = transformPoolsInfo(rawPoolsInfo)
  const tokenPayoutRatio = transformPoolTokenPayoutRatio(rawPoolTokenPayoutRatios)
  const nodePoolAssignment = transformNodePoolAssignment(rawNodePoolAssignment)

  return {
    id,
    config,
    state,
    pools,
    tokenPayoutRatio,
    nodePoolAssignment,
  }
}

/**
 * Transform raw staked info byte data from box storage into a structured `StakedInfo` object
 * @param {Uint8Array} data - Raw staked info data (in a 64-byte chunk)
 * @returns {StakedInfo} Structured staked info object
 */
export function transformStakedInfo(data: Uint8Array): StakedInfo {
  return {
    account: algosdk.encodeAddress(data.slice(0, 32)),
    balance: algosdk.bytesToBigInt(data.slice(32, 40)),
    totalRewarded: algosdk.bytesToBigInt(data.slice(40, 48)),
    rewardTokenBalance: algosdk.bytesToBigInt(data.slice(48, 56)),
    entryRound: Number(algosdk.bytesToBigInt(data.slice(56, 64))),
  }
}

/**
 * Process node pool assignment configuration data into an array with each node's available slot count
 * @param {NodePoolAssignmentConfig} nodes - Node pool assignment configuration data
 * @param {number} poolsPerNode - Number of pools per node
 * @returns {NodeInfo[]} Array of objects containing node `index` and `availableSlots`
 */
export function processNodePoolAssignment(
  nodes: NodePoolAssignmentConfig,
  poolsPerNode: number,
): NodeInfo[] {
  return nodes.map((nodeConfig, index) => {
    const availableSlots = nodeConfig.filter(
      (slot, i) => i < poolsPerNode && slot === BigInt(0),
    ).length

    return {
      index: index + 1,
      availableSlots,
    }
  })
}

/**
 * Check if a validator has available slots for more pools
 * @param {NodePoolAssignmentConfig} nodePoolAssignmentConfig - Ordered array of single `NodeConfig` arrays per pool
 * @param {number} poolsPerNode - Number of pools per node
 * @returns {boolean} Whether the validator has available slots
 */
export function validatorHasAvailableSlots(
  nodePoolAssignmentConfig: NodePoolAssignmentConfig,
  poolsPerNode: number,
): boolean {
  return nodePoolAssignmentConfig.some((nodeConfig) => {
    const slotIndex = nodeConfig.indexOf(BigInt(0))
    return slotIndex !== -1 && slotIndex < poolsPerNode
  })
}

/**
 * Find the first available node with a slot for a new pool
 * @param {NodePoolAssignmentConfig} nodePoolAssignmentConfig - Node pool assignment configuration data
 * @param {number} poolsPerNode - Number of pools per node
 * @returns {number | null} Node index with available slot, or null if no available slots found
 */
export function findFirstAvailableNode(
  nodePoolAssignmentConfig: NodePoolAssignmentConfig,
  poolsPerNode: number,
): number | null {
  for (let nodeIndex = 0; nodeIndex < nodePoolAssignmentConfig.length; nodeIndex++) {
    const slotIndex = nodePoolAssignmentConfig[nodeIndex].indexOf(BigInt(0))
    if (slotIndex !== -1 && slotIndex < poolsPerNode) {
      return nodeIndex + 1
    }
  }
  return null // No available slot found
}

/**
 * Returns the number of blocks in a given timeframe based on the average block time
 * @param {string} value - User provided value for epoch length
 * @param {string} epochTimeframe - Selected epoch timeframe unit ('blocks', 'minutes', 'hours', 'days')
 * @param {number} averageBlockTime - Average block time in milliseconds
 * @returns {number} Number of blocks in the given timeframe
 */
export function getEpochLengthBlocks(
  value: string,
  epochTimeframe: string,
  averageBlockTime: number = 0,
): number {
  if (epochTimeframe !== 'blocks' && averageBlockTime <= 0) {
    throw new Error('Average block time must be greater than zero.')
  }

  const numericValue = Number(value)
  if (isNaN(numericValue)) {
    throw new Error('Value must be a number.')
  }

  switch (epochTimeframe) {
    case 'blocks':
      return numericValue // If 'blocks', return numericValue as-is
    case 'minutes':
      return Math.floor((numericValue * 60 * 1000) / averageBlockTime)
    case 'hours':
      return Math.floor((numericValue * 60 * 60 * 1000) / averageBlockTime)
    case 'days':
      return Math.floor((numericValue * 24 * 60 * 60 * 1000) / averageBlockTime)
    default:
      return 0
  }
}

/**
 * Transform entry gating assets into a fixed length array of asset IDs
 * @param {string} type - Entry gating type
 * @param {Array<{ value: string }>} assets - Entry gating assets
 * @param {number} nfdCreatorAppId - NFD creator app ID
 * @param {number} nfdParentAppId - NFD parent app ID
 * @returns {string[]} Fixed length array of asset IDs
 */
export function transformEntryGatingAssets(
  type: string,
  assets: Array<{ value: string }>,
  nfdCreatorAppId: number,
  nfdParentAppId: number,
): string[] {
  const fixedLengthArray: string[] = new Array(4).fill('0')

  switch (type) {
    case String(GatingType.AssetId):
      for (let i = 0; i < assets.length && i < 4; i++) {
        fixedLengthArray[i] = assets[i].value !== '' ? assets[i].value : '0'
      }
      return fixedLengthArray.sort((a, b) => Number(b) - Number(a))
    case String(GatingType.CreatorNfd):
      return [nfdCreatorAppId.toString(), '0', '0', '0']
    case String(GatingType.SegmentNfd):
      return [nfdParentAppId.toString(), '0', '0', '0']
    default:
      return fixedLengthArray
  }
}

/**
 * Calculate the maximum total stake based on the validator's configuration and protocol constraints
 * @param {Validator} validator - Validator object
 * @param {Constraints} constraints - Protocol constraints object
 * @returns {bigint} Maximum total stake
 */
export function calculateMaxStake(validator: Validator, constraints?: Constraints): bigint {
  if (validator.state.numPools === 0 || !constraints) {
    return BigInt(0)
  }

  const protocolMaxStake = constraints.maxAlgoPerValidator

  const numPools = BigInt(validator.state.numPools)
  const maxAlgoPerPool = validator.config.maxAlgoPerPool || constraints.maxAlgoPerPool
  const maxStake = maxAlgoPerPool * numPools

  return maxStake < protocolMaxStake ? maxStake : protocolMaxStake
}

/**
 * Calculate the maximum number of stakers based on the validator's configuration and protocol constraints
 * @param {Validator} validator - Validator object
 * @param {Constraints} constraints - Protocol constraints object
 * @returns {number} Maximum number of stakers
 */
export function calculateMaxStakers(validator: Validator, constraints?: Constraints): number {
  const maxStakersPerPool = constraints?.maxStakersPerPool || 0
  const maxStakers = maxStakersPerPool * validator.state.numPools

  return maxStakers
}

/**
 * Check if staking is disabled based on the validator's state and protocol constraints
 * @param {string | null} activeAddress - Active wallet address
 * @param {Validator} validator - Validator object
 * @param {Constraints} constraints - Protocol constraints object
 * @returns {boolean} Whether staking is disabled
 */
export function isStakingDisabled(
  activeAddress: string | null,
  validator: Validator,
  constraints?: Constraints,
): boolean {
  if (!activeAddress) {
    return true
  }
  const { numPools, totalStakers, totalAlgoStaked } = validator.state

  const noPools = numPools === 0

  const maxStake = calculateMaxStake(validator, constraints)
  const maxStakeReached = Number(totalAlgoStaked) >= Number(maxStake)

  const maxStakersPerPool = constraints?.maxStakersPerPool || 0
  const maxStakers = maxStakersPerPool * numPools
  const maxStakersReached = totalStakers >= maxStakers

  return noPools || maxStakersReached || maxStakeReached || isSunsetted(validator)
}

/**
 * Check if unstaking is disabled based on the validator's state and staking data
 * @param {string | null} activeAddress - Active wallet address
 * @param {Validator} validator - Validator object
 * @param {StakerValidatorData[]} stakesByValidator - Staking data for the active address
 * @returns {boolean} Whether unstaking is disabled
 */
export function isUnstakingDisabled(
  activeAddress: string | null,
  validator: Validator,
  stakesByValidator: StakerValidatorData[],
): boolean {
  if (!activeAddress) {
    return true
  }
  const noPools = validator.state.numPools === 0
  const validatorHasStake = stakesByValidator.some((stake) => stake.validatorId === validator.id)

  return noPools || !validatorHasStake
}

/**
 * Check if adding a pool is disabled based on the validator's state and protocol constraints
 * @param {string | null} activeAddress - Active wallet address
 * @param {Validator} validator - Validator object
 * @param {Constraints} constraints - Protocol constraints object
 * @returns {boolean} Whether adding a pool is disabled
 */
export function isAddingPoolDisabled(
  activeAddress: string | null,
  validator: Validator,
  constraints?: Constraints,
): boolean {
  if (!activeAddress || !constraints) {
    return true
  }
  const maxNodes = constraints.maxNodes
  const { numPools } = validator.state
  const { poolsPerNode } = validator.config

  const hasAvailableSlots = numPools < poolsPerNode * maxNodes

  return !hasAvailableSlots || isSunsetted(validator)
}

/**
 * Check if a validator is sunsetting or has sunsetted
 * @param {Validator} validator - Validator object
 * @returns {boolean} Whether the validator is sunsetting or has sunsetted
 */
export function isSunsetting(validator: Validator): boolean {
  return validator.config.sunsettingOn > 0
}

/**
 * Check if a validator has sunsetted
 * @param {Validator} validator - Validator object
 * @returns {boolean} Whether the validator has sunsetted
 */
export function isSunsetted(validator: Validator): boolean {
  return validator.config.sunsettingOn > 0
    ? dayjs.unix(validator.config.sunsettingOn).isBefore(dayjs())
    : false
}

/**
 * Check if a validator has a migration set
 * @param {Validator} validator - Validator object
 * @returns {boolean} Whether the validator has a migration set
 */
export function isMigrationSet(validator: Validator): boolean {
  return validator.config.sunsettingTo > 0
}

/**
 * Check if the active address can manage a validator
 * @param {string | null} activeAddress - Active wallet address
 * @param {Validator} validator - Validator object
 * @returns {boolean} Whether the active address can manage the provided validator
 */
export function canManageValidator(activeAddress: string | null, validator: Validator): boolean {
  if (!activeAddress) {
    return false
  }
  const { owner, manager } = validator.config
  return owner === activeAddress || manager === activeAddress
}

/**
 * Returns the entry gating value to verify when adding stake.
 * Depending on the gating type, network requests may be required to fetch additional data.
 * @param {Validator | null} validator - Validator object
 * @param {string | null} activeAddress - Active wallet address
 * @param {AssetHolding[]} heldAssets - Assets held by the active address
 * @returns {number} Entry gating value to verify, or 0 if none found
 */
export async function fetchValueToVerify(
  validator: Validator | null,
  activeAddress: string | null,
  heldAssets: AssetHolding[],
): Promise<number> {
  if (!validator || !activeAddress) {
    throw new Error('Validator or active address not found')
  }

  const { entryGatingType, entryGatingAddress, entryGatingAssets } = validator.config
  const minBalance = Number(validator.config.gatingAssetMinBalance)

  if (entryGatingType === GatingType.CreatorAccount) {
    const creatorAddress = entryGatingAddress
    const accountInfo = await fetchAccountInformation(creatorAddress)

    if (accountInfo['created-assets']) {
      const assetIds = accountInfo['created-assets'].map((asset) => asset.index)
      return findValueToVerify(heldAssets, assetIds, minBalance)
    }
  }

  if (entryGatingType === GatingType.AssetId) {
    const assetIds = entryGatingAssets.filter((asset) => asset !== 0)
    return findValueToVerify(heldAssets, assetIds, minBalance)
  }

  if (entryGatingType === GatingType.CreatorNfd) {
    const nfdAppId = entryGatingAssets[0]
    const nfd = await fetchNfd(nfdAppId, { view: 'tiny' })
    const addresses = nfd.caAlgo || []

    const promises = addresses.map((address) => fetchAccountInformation(address))
    const accountsInfo = await Promise.all(promises)
    const assetIds = accountsInfo
      .map((accountInfo) => accountInfo['created-assets'])
      .flat()
      .filter((asset) => !!asset)
      .map((asset) => asset!.index)

    return findValueToVerify(heldAssets, assetIds, minBalance)
  }

  if (entryGatingType === GatingType.SegmentNfd) {
    const parentAppID = entryGatingAssets[0]

    let offset = 0
    const limit = 20
    let hasMoreRecords = true

    while (hasMoreRecords) {
      const params: NfdSearchV2Params = {
        parentAppID,
        owner: activeAddress,
        view: 'brief',
        limit: limit,
        offset: offset,
      }

      try {
        const result = await fetchNfdSearch(params, { cache: false })

        if (result.nfds.length === 0) {
          return 0
        }

        const nfdSegment = result.nfds.find((nfd) =>
          heldAssets.some((asset) => asset['asset-id'] === nfd.asaID),
        )

        if (nfdSegment) {
          return nfdSegment.appID || 0
        }

        if (result.nfds.length < limit) {
          hasMoreRecords = false
        } else {
          offset += limit
        }
      } catch (error) {
        console.error('Error fetching data:', error)
        throw error
      }
    }

    return 0
  }

  return 0
}

/**
 * Find the first gating asset held by the active address that meets the minimum balance requirement
 * @param {AssetHolding[]} heldAssets - Assets held by the active address
 * @param {number[]} gatingAssets - Array of gating assets
 * @param {number} minBalance - Minimum balance required for gating assets
 * @returns {number} Gating asset ID that meets the minimum balance requirement or 0 if not found
 */
export function findValueToVerify(
  heldAssets: AssetHolding[],
  gatingAssets: number[],
  minBalance: number,
): number {
  const asset = heldAssets.find(
    (asset) => gatingAssets.includes(asset['asset-id']) && asset.amount >= minBalance,
  )
  return asset?.['asset-id'] || 0
}

/**
 * Calculate the maximum amount of algo that can be staked based on the validator's configuration
 * @param {Validator} validator - Validator object
 * @param {Constraints} constraints - Protocol constraints object
 * @returns {number} Maximum amount of algo that can be staked
 */
export function calculateMaxAvailableToStake(
  validator: Validator,
  constraints?: Constraints,
): number {
  let { maxAlgoPerPool } = validator.config

  if (maxAlgoPerPool === 0n) {
    if (!constraints) {
      return 0
    }
    maxAlgoPerPool = constraints.maxAlgoPerPool
  }

  // For each pool, subtract the totalAlgoStaked from maxAlgoPerPool and return the highest value
  const maxAvailableToStake = validator.pools.reduce((acc, pool) => {
    const availableToStake = Number(maxAlgoPerPool) - Number(pool.totalAlgoStaked)
    return availableToStake > acc ? availableToStake : acc
  }, 0)

  return maxAvailableToStake
}

/**
 * Calculate rewards eligibility percentage for a staker based on their entry round and last pool payout round.
 * @param {number} epochRoundLength - Validator payout frequency in rounds
 * @param {number} lastPoolPayoutRound - Last pool payout round number
 * @param {number} entryRound - Staker entry round
 * @returns {number | null} Rewards eligibility percentage, or null if any input parameters are zero/undefined
 */
export function calculateRewardEligibility(
  epochRoundLength: number = 0,
  lastPoolPayoutRound: number = 0,
  entryRound: number = 0,
): number | null {
  if (epochRoundLength === 0 || lastPoolPayoutRound === 0 || entryRound === 0) {
    return null
  }

  // Calculate the next payout round
  const currentEpochStartRound = lastPoolPayoutRound - (lastPoolPayoutRound % epochRoundLength)
  const nextPayoutRound = currentEpochStartRound + epochRoundLength

  // If the entry round is greater than or equal to the next epoch, eligibility is 0%
  if (entryRound >= nextPayoutRound) {
    return 0
  }

<<<<<<< HEAD
  // Calculate the effective rounds staked within the current epoch starting from the last payout
  const roundsInEpoch = Math.max(0, nextPayoutRound - entryRound)
=======
  // Calculate the effective rounds remaining in the current epoch
  const remainingRoundsInEpoch = Math.max(0, nextPayoutRound - entryRound)
>>>>>>> 9b6a39d2

  // Calculate eligibility as a percentage of the epoch length
  const eligibilePercent = (remainingRoundsInEpoch / epochRoundLength) * 100

  // Ensure eligibility is within 0-100% range
  const rewardEligibility = Math.max(0, Math.min(eligibilePercent, 100))

  // Round down to the nearest integer
  return Math.floor(rewardEligibility)
}

/**
 * Update validator data in the query cache after a mutation
 * @param {QueryClient} queryClient - Tanstack Query client instance
 * @param {Validator} data - The new validator object
 */
export function setValidatorQueriesData(queryClient: QueryClient, data: Validator): void {
  const { id, nodePoolAssignment, pools } = data

  queryClient.setQueryData<Validator[]>(['validators'], (prevData) => {
    if (!prevData) {
      return prevData
    }

    const validatorExists = prevData.some((validator) => validator.id === id)

    if (validatorExists) {
      return prevData.map((validator) => (validator.id === id ? data : validator))
    } else {
      return [...prevData, data]
    }
  })

  queryClient.setQueryData<Validator>(['validator', String(id)], data)
  queryClient.setQueryData<PoolInfo[]>(['pools-info', String(id)], pools)
  queryClient.setQueryData<NodePoolAssignmentConfig>(
    ['pool-assignments', String(id)],
    nodePoolAssignment,
  )
}<|MERGE_RESOLUTION|>--- conflicted
+++ resolved
@@ -596,13 +596,8 @@
     return 0
   }
 
-<<<<<<< HEAD
-  // Calculate the effective rounds staked within the current epoch starting from the last payout
-  const roundsInEpoch = Math.max(0, nextPayoutRound - entryRound)
-=======
   // Calculate the effective rounds remaining in the current epoch
   const remainingRoundsInEpoch = Math.max(0, nextPayoutRound - entryRound)
->>>>>>> 9b6a39d2
 
   // Calculate eligibility as a percentage of the epoch length
   const eligibilePercent = (remainingRoundsInEpoch / epochRoundLength) * 100
