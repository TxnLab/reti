--- conflicted
+++ resolved
@@ -5,11 +5,7 @@
 import { useWallet } from '@txnlab/use-wallet-react'
 import { Ban, Copy, Signpost } from 'lucide-react'
 import * as React from 'react'
-<<<<<<< HEAD
-import { poolApyQueryOptions } from '@/api/queries'
-=======
-import { nfdLookupQueryOptions } from '@/api/queries'
->>>>>>> 04501e11
+import { nfdLookupQueryOptions, poolApyQueryOptions } from '@/api/queries'
 import { AddStakeModal } from '@/components/AddStakeModal'
 import { AlgoDisplayAmount } from '@/components/AlgoDisplayAmount'
 import { ErrorAlert } from '@/components/ErrorAlert'
@@ -79,7 +75,6 @@
 
   const selectedPoolInfo = selectedPool === 'all' ? null : poolsInfo[Number(selectedPool)]
 
-<<<<<<< HEAD
   // Set poolApyQuery staleTime to epoch length in ms
   const blockTime = useBlockTime()
   const staleTime = validator.config.epochRoundLength * blockTime.ms
@@ -87,7 +82,7 @@
   // Fetch APY for selected pool (setting poolAppId to 0 disables query)
   const poolApyQuery = useQuery(poolApyQueryOptions(selectedPoolInfo?.poolAppId || 0, staleTime))
   const selectedPoolApy = poolApyQuery.data
-=======
+
   const poolNfdQuery = useQuery(
     nfdLookupQueryOptions(
       selectedPoolInfo?.poolAddress || null,
@@ -95,7 +90,6 @@
       { cache: false },
     ),
   )
->>>>>>> 04501e11
 
   const valueFormatter = (v: number) => (
     <AlgoDisplayAmount
