import { Link } from '@tanstack/react-router'
import { useWallet } from '@txnlab/use-wallet-react'
import { MessageCircleWarning } from 'lucide-react'
import { AlgoDisplayAmount } from '@/components/AlgoDisplayAmount'
import { NfdThumbnail } from '@/components/NfdThumbnail'
import { Alert, AlertDescription, AlertTitle } from '@/components/ui/alert'
import { Card, CardContent, CardHeader, CardTitle } from '@/components/ui/card'
import { Tooltip, TooltipContent, TooltipProvider, TooltipTrigger } from '@/components/ui/tooltip'
import { EditCommissionAccount } from '@/components/ValidatorDetails/EditCommissionAccount'
import { EditEntryGating } from '@/components/ValidatorDetails/EditEntryGating'
import { EditManagerAccount } from '@/components/ValidatorDetails/EditManagerAccount'
import { EditNfdForInfo } from '@/components/ValidatorDetails/EditNfdForInfo'
import { EditRewardPerPayout } from '@/components/ValidatorDetails/EditRewardPerPayout'
import { EditSunsettingInfo } from '@/components/ValidatorDetails/EditSunsettingInfo'
import { GatingType } from '@/constants/gating'
import { Validator } from '@/interfaces/validator'
<<<<<<< HEAD
import { ellipseAddressJsx } from '@/utils/ellipseAddress'
import { ExplorerLink } from '@/utils/explorer'
import { formatNumber } from '@/utils/format'
=======
import { dayjs, formatDuration } from '@/utils/dayjs'
import { ellipseAddressJsx } from '@/utils/ellipseAddress'
import { ExplorerLink } from '@/utils/explorer'
import { formatAssetAmount } from '@/utils/format'
import { getNfdAppFromViteEnvironment } from '@/utils/network/getNfdConfig'

const nfdAppUrl = getNfdAppFromViteEnvironment()
>>>>>>> b9465762

interface DetailsProps {
  validator: Validator
}

export function Details({ validator }: DetailsProps) {
  const { activeAddress } = useWallet()

  const isOwner = activeAddress === validator.config.owner

  const renderEntryGating = () => {
    const { entryGatingType, entryGatingAddress, entryGatingAssets } = validator.config

    switch (entryGatingType) {
      case GatingType.None:
        return 'None'
      case GatingType.CreatorAccount:
        return (
          <>
            <strong className="font-medium text-muted-foreground">Asset creator</strong>{' '}
            <a
              href={ExplorerLink.account(entryGatingAddress)}
              target="_blank"
              rel="noreferrer"
              className="mt-1 font-mono whitespace-nowrap hover:underline"
            >
              {ellipseAddressJsx(entryGatingAddress)}
            </a>
          </>
        )
      case GatingType.AssetId:
        return (
          <>
            <strong className="font-medium text-muted-foreground">Asset ID</strong>
            <ul className="mt-1 list-none list-inside">
              {entryGatingAssets
                .filter((assetId) => assetId !== 0)
                .map((assetId) => (
                  <li key={assetId}>
                    <a
                      href={ExplorerLink.asset(assetId)}
                      target="_blank"
                      rel="noreferrer"
                      className="font-mono hover:underline"
                    >
                      {assetId}
                    </a>
                  </li>
                ))}
            </ul>
          </>
        )
      case GatingType.CreatorNfd:
        return (
          <>
            <strong className="font-medium text-muted-foreground">Asset creator</strong>{' '}
            <div className="truncate">
              <NfdThumbnail nameOrId={entryGatingAssets[0]} truncate tooltip link />
            </div>
          </>
        )
      case GatingType.SegmentNfd:
        return (
          <>
            <strong className="font-medium text-muted-foreground">Segment of</strong>{' '}
            <div className="truncate">
              <NfdThumbnail nameOrId={entryGatingAssets[0]} truncate tooltip link />
            </div>
          </>
        )
      default:
        return 'None'
    }
  }

  return (
    <div className="grid gap-4 lg:grid-cols-2">
      <Card className="lg:col-span-3">
        <CardHeader>
          <CardTitle>Validator Details</CardTitle>
        </CardHeader>
        <CardContent className="w-full">
          <div className="border-t border-foreground-muted">
            <dl className="divide-y divide-foreground-muted">
              <div className="py-4 grid grid-cols-[2fr_3fr] gap-4 xl:grid-cols-2">
                <dt className="text-sm font-medium leading-6 text-muted-foreground">
                  Validator ID
                </dt>
                <dd className="flex items-center gap-x-2 text-sm leading-6">{validator.id}</dd>
              </div>
              <div className="py-4 grid grid-cols-[2fr_3fr] gap-4 xl:grid-cols-2">
                <dt className="text-sm font-medium leading-6 text-muted-foreground">Owner</dt>
                <dd className="flex items-center justify-between gap-x-2 text-sm font-mono leading-6">
                  <a
                    href={ExplorerLink.account(validator.config.owner)}
                    target="_blank"
                    rel="noreferrer"
                    className="hover:underline"
                  >
                    {ellipseAddressJsx(validator.config.owner)}
                  </a>
                </dd>
              </div>
              <div className="py-4 grid grid-cols-[2fr_3fr] gap-4 xl:grid-cols-2">
                <dt className="flex items-center text-sm font-medium leading-6 text-muted-foreground">
                  Manager
                </dt>
                <dd className="flex items-center justify-between gap-x-2 text-sm font-mono leading-6">
                  <a
                    href={ExplorerLink.account(validator.config.manager)}
                    target="_blank"
                    rel="noreferrer"
                    className="hover:underline"
                  >
                    {ellipseAddressJsx(validator.config.manager)}
                  </a>
                  {isOwner && <EditManagerAccount validator={validator} />}
                </dd>
              </div>
              <div className="py-4 grid grid-cols-[2fr_3fr] gap-4 xl:grid-cols-2">
                <dt className="flex items-center text-sm font-medium leading-6 text-muted-foreground">
                  Commission Account
                </dt>
                <dd className="flex items-center justify-between gap-x-2 text-sm font-mono leading-6">
                  <a
                    href={ExplorerLink.account(validator.config.validatorCommissionAddress)}
                    target="_blank"
                    rel="noreferrer"
                    className="hover:underline"
                  >
                    {ellipseAddressJsx(validator.config.validatorCommissionAddress)}
                  </a>
                  {isOwner && <EditCommissionAccount validator={validator} />}
                </dd>
              </div>

              {(isOwner || validator.nfd) && (
                <div className="py-4 grid grid-cols-[2fr_3fr] gap-4 xl:grid-cols-2">
                  <dt className="flex items-center text-sm font-medium leading-6 text-muted-foreground">
                    Associated NFD
                  </dt>
                  <dd className="flex items-center justify-between gap-x-2 text-sm font-medium leading-6">
                    {validator.nfd ? (
                      <TooltipProvider>
                        <Tooltip>
                          <TooltipTrigger asChild>
                            <a
                              href={`${nfdAppUrl}/name/${validator.nfd.name}`}
                              target="_blank"
                              rel="noreferrer"
                              className="truncate hover:underline"
                            >
                              {validator.nfd.name}
                            </a>
                          </TooltipTrigger>
                          <TooltipContent className="bg-stone-900 text-white font-semibold tracking-tight dark:bg-white dark:text-stone-900">
                            {validator.nfd.name}
                          </TooltipContent>
                        </Tooltip>
                      </TooltipProvider>
                    ) : (
                      <span className="text-muted-foreground">--</span>
                    )}
                    {isOwner && <EditNfdForInfo validator={validator} />}
                  </dd>
                </div>
              )}

              <div className="py-4 grid grid-cols-[2fr_3fr] gap-4 xl:grid-cols-2">
                <dt className="text-sm font-medium leading-6 text-muted-foreground">
                  Minimum Entry Stake
                </dt>
                <dd className="flex items-center justify-between gap-x-2 text-sm leading-6">
                  <AlgoDisplayAmount
                    amount={validator.config.minEntryStake}
                    microalgos
                    className="font-mono"
                  />
                </dd>
              </div>
              <div className="py-4 grid grid-cols-[2fr_3fr] gap-4 xl:grid-cols-2">
                <dt className="text-sm font-medium leading-6 text-muted-foreground">
                  Epoch Length
                </dt>
                <dd className="flex items-center justify-between gap-x-2 text-sm leading-6">
                  <span className="capitalize">
                    {formatNumber(validator.config.epochRoundLength)} blocks
                  </span>
                </dd>
              </div>
              <div className="py-4 grid grid-cols-[2fr_3fr] gap-4 xl:grid-cols-2">
                <dt className="text-sm font-medium leading-6 text-muted-foreground">
                  Commission Rate
                </dt>
                <dd className="flex items-center justify-between gap-x-2 text-sm leading-6">
                  {`${validator.config.percentToValidator / 10000}%`}
                </dd>
              </div>
              <div className="py-4 grid grid-cols-[2fr_3fr] gap-4 xl:grid-cols-2">
                <dt className="text-sm font-medium leading-6 text-muted-foreground">
                  Pools Per Node
                </dt>
                <dd className="flex items-center justify-between gap-x-2 text-sm leading-6">
                  {validator.config.poolsPerNode}
                </dd>
              </div>

              {validator.config.rewardTokenId > 0 && (
                <>
                  <div className="py-4 grid grid-cols-[2fr_3fr] gap-4 xl:grid-cols-2">
                    <dt className="text-sm font-medium leading-6 text-muted-foreground">
                      Reward Token
                    </dt>
                    <dd className="flex items-center justify-between gap-x-2 text-sm leading-6">
                      {validator.config.rewardTokenId === 0 ? (
                        <span className="text-muted-foreground">--</span>
                      ) : (
                        validator.config.rewardTokenId
                      )}
                    </dd>
                  </div>
                  <div className="py-4 grid grid-cols-[2fr_3fr] gap-4 xl:grid-cols-2">
                    <dt className="text-sm font-medium leading-6 text-muted-foreground">
                      Reward Per Payout
                    </dt>
                    <dd className="flex items-center justify-between gap-x-2 text-sm leading-6">
                      {Number(validator.config.rewardPerPayout) === 0 ? (
                        <span className="text-muted-foreground">--</span>
                      ) : (
                        Number(validator.config.rewardPerPayout)
                      )}
                      {isOwner && validator.config.rewardTokenId > 0 && (
                        <EditRewardPerPayout validator={validator} />
                      )}
                    </dd>
                  </div>
                </>
              )}

              {(isOwner || validator.config.entryGatingType > 0) && (
                <>
                  <div className="py-4 grid grid-cols-[2fr_3fr] gap-4 xl:grid-cols-2">
                    <dt className="text-sm font-medium leading-6 text-muted-foreground">
                      Entry Gating
                    </dt>
                    <dd className="flex items-center justify-between gap-x-2 text-sm leading-6">
                      {validator.config.entryGatingType === 0 ? (
                        <span className="text-muted-foreground">--</span>
                      ) : (
                        <div className="text-sm">{renderEntryGating()}</div>
                      )}
                      {isOwner && <EditEntryGating validator={validator} />}
                    </dd>
                  </div>

                  {![GatingType.None, GatingType.SegmentNfd].includes(
                    validator.config.entryGatingType,
                  ) && (
                    <div className="py-4 grid grid-cols-[2fr_3fr] gap-4 xl:grid-cols-2">
                      <dt className="text-sm font-medium leading-6 text-muted-foreground">
                        Gating Asset Minimum Balance
                      </dt>
                      <dd className="flex items-center justify-between gap-x-2 text-sm font-mono leading-6">
                        {formatAssetAmount(validator.config.gatingAssetMinBalance.toString())}
                      </dd>
                    </div>
                  )}
                </>
              )}

              {isOwner || validator.config.sunsettingOn ? (
                <div className="py-4 grid grid-cols-[2fr_3fr] gap-4 xl:grid-cols-2">
                  <dt className="text-sm font-medium leading-6 text-muted-foreground">
                    Sunset Date
                  </dt>
                  <dd className="flex items-center justify-between gap-x-2 text-sm leading-6">
                    {validator.config.sunsettingOn === 0 ? (
                      <span className="text-muted-foreground">--</span>
                    ) : (
                      dayjs.unix(Number(validator.config.sunsettingOn)).format('ll')
                    )}
                    {isOwner && <EditSunsettingInfo validator={validator} />}
                  </dd>
                  {validator.config.sunsettingTo > 0 && (
                    <Alert className="col-span-2 mt-1 bg-background/50">
                      <MessageCircleWarning className="h-5 w-5 -mt-1" />
                      <AlertTitle>Migration Notice</AlertTitle>
                      <AlertDescription>
                        Stakers should migrate to{' '}
                        <Link
                          to="/validators/$validatorId"
                          params={{ validatorId: String(validator.config.sunsettingTo) }}
                          className="hover:underline underline-offset-4"
                        >
                          Validator 4
                        </Link>
                      </AlertDescription>
                    </Alert>
                  )}
                </div>
              ) : null}
            </dl>
          </div>
        </CardContent>
      </Card>
    </div>
  )
}<|MERGE_RESOLUTION|>--- conflicted
+++ resolved
@@ -14,19 +14,13 @@
 import { EditSunsettingInfo } from '@/components/ValidatorDetails/EditSunsettingInfo'
 import { GatingType } from '@/constants/gating'
 import { Validator } from '@/interfaces/validator'
-<<<<<<< HEAD
+import { dayjs } from '@/utils/dayjs'
 import { ellipseAddressJsx } from '@/utils/ellipseAddress'
 import { ExplorerLink } from '@/utils/explorer'
-import { formatNumber } from '@/utils/format'
-=======
-import { dayjs, formatDuration } from '@/utils/dayjs'
-import { ellipseAddressJsx } from '@/utils/ellipseAddress'
-import { ExplorerLink } from '@/utils/explorer'
-import { formatAssetAmount } from '@/utils/format'
+import { formatAssetAmount, formatNumber } from '@/utils/format'
 import { getNfdAppFromViteEnvironment } from '@/utils/network/getNfdConfig'
 
 const nfdAppUrl = getNfdAppFromViteEnvironment()
->>>>>>> b9465762
 
 interface DetailsProps {
   validator: Validator
