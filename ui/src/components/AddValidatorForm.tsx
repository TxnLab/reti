import { zodResolver } from '@hookform/resolvers/zod'
import { useNavigate } from '@tanstack/react-router'
import { useWallet } from '@txnlab/use-wallet-react'
import { isAxiosError } from 'axios'
import { ArrowUpRight, Check, Monitor, MonitorCheck, WalletMinimal } from 'lucide-react'
import * as React from 'react'
import { useFieldArray, useForm } from 'react-hook-form'
import { toast } from 'sonner'
import { useDebouncedCallback } from 'use-debounce'
import { z } from 'zod'
import { addValidator, fetchValidator } from '@/api/contracts'
import { fetchNfd } from '@/api/nfd'
import { AlgoSymbol } from '@/components/AlgoSymbol'
import { InfoPopover } from '@/components/InfoPopover'
import { Button } from '@/components/ui/button'
import {
  Form,
  FormControl,
  FormDescription,
  FormField,
  FormItem,
  FormLabel,
  FormMessage,
} from '@/components/ui/form'
import { Input } from '@/components/ui/input'
import {
  Select,
  SelectContent,
  SelectGroup,
  SelectItem,
  SelectTrigger,
  SelectValue,
} from '@/components/ui/select'
<<<<<<< HEAD
import { Separator } from '@/components/ui/separator'
import {
  GATING_TYPE_ASSETS_CREATED_BY,
  GATING_TYPE_ASSET_ID,
  GATING_TYPE_CREATED_BY_NFD_ADDRESSES,
  GATING_TYPE_NONE,
  GATING_TYPE_SEGMENT_OF_NFD,
} from '@/constants/gating'
import { useBlockTime } from '@/hooks/useBlockTime'
import { Constraints } from '@/interfaces/validator'
import { useAuthAddress } from '@/providers/AuthAddressProvider'
import {
  getAddValidatorFormSchema,
  getEpochLengthBlocks,
=======
import { GatingType } from '@/constants/gating'
import { Constraints } from '@/interfaces/validator'
import { useAuthAddress } from '@/providers/AuthAddressProvider'
import {
  getEpochLengthMinutes,
  setValidatorQueriesData,
>>>>>>> b9465762
  transformEntryGatingAssets,
} from '@/utils/contracts'
// import { validatorAutoFill } from '@/utils/development'
import { getNfdAppFromViteEnvironment } from '@/utils/network/getNfdConfig'
import { isValidName, trimExtension } from '@/utils/nfd'
import { cn } from '@/utils/ui'
import { entryGatingRefinement, validatorSchemas } from '@/utils/validation'
import { useQueryClient } from '@tanstack/react-query'

const nfdAppUrl = getNfdAppFromViteEnvironment()

interface AddValidatorFormProps {
  constraints: Constraints
}

export function AddValidatorForm({ constraints }: AddValidatorFormProps) {
  const [nfdForInfoAppId, setNfdForInfoAppId] = React.useState<number>(0)
  const [isFetchingNfdForInfo, setIsFetchingNfdForInfo] = React.useState(false)
  const [nfdCreatorAppId, setNfdCreatorAppId] = React.useState<number>(0)
  const [isFetchingNfdCreator, setIsFetchingNfdCreator] = React.useState(false)
  const [nfdParentAppId, setNfdParentAppId] = React.useState<number>(0)
  const [isFetchingNfdParent, setIsFetchingNfdParent] = React.useState(false)
  const [epochTimeframe, setEpochTimeframe] = React.useState('blocks')
  const [isSigning, setIsSigning] = React.useState(false)

  const { transactionSigner, activeAddress } = useWallet()
  const { authAddress } = useAuthAddress()

  const queryClient = useQueryClient()

  const navigate = useNavigate({ from: '/add' })

  const formSchema = z
    .object({
      owner: validatorSchemas.owner(),
      manager: validatorSchemas.manager(),
      nfdForInfo: validatorSchemas.nfdForInfo(),
      entryGatingType: validatorSchemas.entryGatingType(),
      entryGatingAddress: validatorSchemas.entryGatingAddress(),
      entryGatingAssets: validatorSchemas.entryGatingAssets(),
      entryGatingNfdCreator: validatorSchemas.entryGatingNfdCreator(),
      entryGatingNfdParent: validatorSchemas.entryGatingNfdParent(),
      gatingAssetMinBalance: validatorSchemas.gatingAssetMinBalance(),
      rewardTokenId: validatorSchemas.rewardTokenId(),
      rewardPerPayout: validatorSchemas.rewardPerPayout(),
      payoutEveryXMins: validatorSchemas.payoutEveryXMins(constraints),
      percentToValidator: validatorSchemas.percentToValidator(constraints),
      validatorCommissionAddress: validatorSchemas.validatorCommissionAddress(),
      minEntryStake: validatorSchemas.minEntryStake(constraints),
      poolsPerNode: validatorSchemas.poolsPerNode(constraints),
    })
    .superRefine((data, ctx) => entryGatingRefinement(data, ctx))

  type FormValues = z.infer<typeof formSchema>

  const form = useForm<FormValues>({
    resolver: zodResolver(formSchema),
    defaultValues: {
      owner: '',
      manager: '',
      nfdForInfo: '',
      entryGatingType: '0',
      entryGatingAddress: '',
      entryGatingAssets: [{ value: '' }],
      entryGatingNfdCreator: '',
      entryGatingNfdParent: '',
      gatingAssetMinBalance: '',
      rewardTokenId: '',
      rewardPerPayout: '',
      epochRoundLength: '',
      percentToValidator: '',
      validatorCommissionAddress: '',
      minEntryStake: '',
      poolsPerNode: '1',
    },
  })

  const { errors } = form.formState

  const { fields, append, replace } = useFieldArray({
    control: form.control,
    name: 'entryGatingAssets',
  })

  const $entryGatingType = form.watch('entryGatingType')

  const showCreatorAddressField = $entryGatingType === String(GatingType.CreatorAccount)
  const showAssetFields = $entryGatingType === String(GatingType.AssetId)
  const showCreatorNfdField = $entryGatingType === String(GatingType.CreatorNfd)
  const showParentNfdField = $entryGatingType === String(GatingType.SegmentNfd)

  const showMinBalanceField = [
    String(GatingType.CreatorAccount),
    String(GatingType.AssetId),
    String(GatingType.CreatorNfd),
  ].includes($entryGatingType)

  const fetchNfdAppId = async (
    value: string,
    field: keyof FormValues,
    setValue: React.Dispatch<React.SetStateAction<number>>,
    setFetching: React.Dispatch<React.SetStateAction<boolean>>,
  ) => {
    try {
      const nfd = await fetchNfd(value, { view: 'brief' })

      if (field === 'nfdForInfo' && nfd.owner !== activeAddress) {
        throw new Error('NFD not owned by active address')
      }

      // If we have an app id, clear error if it exists
      form.clearErrors(field)
      setValue(nfd.appID!)
      // eslint-disable-next-line @typescript-eslint/no-explicit-any
    } catch (error: any) {
      let message: string
      if (isAxiosError(error) && error.response) {
        if (error.response.status === 404) {
          message = 'NFD app ID not found'
        } else {
          console.error(error)
          message = 'Failed to fetch NFD'
        }
      } else {
        // Handle non-HTTP errors
        console.error(error)
        message = error.message
      }
      form.setError(field, { type: 'manual', message })
    } finally {
      setFetching(false)
    }
  }

  const debouncedNfdForInfoCheck = useDebouncedCallback(async (value) => {
    const isValid = await form.trigger('nfdForInfo')
    if (isValid) {
      await fetchNfdAppId(value, 'nfdForInfo', setNfdForInfoAppId, setIsFetchingNfdForInfo)
    } else {
      setIsFetchingNfdForInfo(false)
    }
  }, 500)

  const debouncedNfdCreatorCheck = useDebouncedCallback(async (value) => {
    const isValid = await form.trigger('entryGatingNfdCreator')
    if (isValid) {
      await fetchNfdAppId(
        value,
        'entryGatingNfdCreator',
        setNfdCreatorAppId,
        setIsFetchingNfdCreator,
      )
    } else {
      setIsFetchingNfdCreator(false)
    }
  }, 500)

  const debouncedNfdParentCheck = useDebouncedCallback(async (value) => {
    const isValid = await form.trigger('entryGatingNfdParent')
    if (isValid) {
      await fetchNfdAppId(value, 'entryGatingNfdParent', setNfdParentAppId, setIsFetchingNfdParent)
    } else {
      setIsFetchingNfdParent(false)
    }
  }, 500)

  const $nfdForInfo = form.watch('nfdForInfo')
  const $entryGatingNfdParent = form.watch('entryGatingNfdParent')

  const showPrimaryMintNfd = (
    name: string,
    isFetching: boolean,
    appId: number,
    errorMessage?: string,
  ) => {
    return (
      !isFetching && appId === 0 && errorMessage === 'NFD app ID not found' && isValidName(name)
    )
  }

  const getNfdMintUrl = (name: string, showPrimary: boolean) => {
    return showPrimary ? `${nfdAppUrl}/mint?q=${trimExtension(name)}` : `${nfdAppUrl}/mint`
  }

  const infoPopoverClassName = 'mx-1.5 relative top-0.5 sm:mx-1 sm:top-0'

  const blockTime = useBlockTime()

  const toastIdRef = React.useRef(`toast-${Date.now()}-${Math.random()}`)
  const TOAST_ID = toastIdRef.current

  const onSubmit = async (values: z.infer<typeof formSchema>) => {
    const toastId = `${TOAST_ID}-validator`

    try {
      setIsSigning(true)

      if (!activeAddress) {
        throw new Error('No active address')
      }

      toast.loading('Sign transactions to add validator...', { id: toastId })

      const epochRoundLength = getEpochLengthBlocks(
        values.epochRoundLength,
        epochTimeframe,
        blockTime.ms,
      )

      const entryGatingAssets = transformEntryGatingAssets(
        values.entryGatingType,
        values.entryGatingAssets,
        nfdCreatorAppId,
        nfdParentAppId,
      )

      const newValues = {
        ...values,
        epochRoundLength: String(epochRoundLength),
        entryGatingAssets,
      }

      const validatorId = await addValidator(
        newValues,
        nfdForInfoAppId,
        transactionSigner,
        activeAddress,
        authAddress,
      )

      toast.success(
        <div className="flex items-center gap-x-2">
          <MonitorCheck className="h-5 w-5 text-foreground" />
          <span>Validator {validatorId} created!</span>
        </div>,
        {
          id: toastId,
          duration: 5000,
        },
      )

      // Fetch validator data
      const newData = await fetchValidator(validatorId)

      // Seed/update query cache with new data
      setValidatorQueriesData(queryClient, newData)

      await navigate({ to: '/' })
    } catch (error) {
      toast.error('Failed to create validator', { id: toastId })
      console.error(error)
    } finally {
      setIsSigning(false)
    }
  }

  return (
    <div className="mb-12">
      <p className="text-sm text-muted-foreground">
        Fields marked with <span className="text-primary">*</span> are required
      </p>
      <Form {...form}>
        <form onSubmit={form.handleSubmit(onSubmit)} className="mt-6">
          <div className="grid gap-y-8">
            <fieldset className="grid gap-6 rounded-lg border p-6 max-w-3xl">
              <legend className="-ml-1 px-1 text-lg font-medium">Accounts</legend>

              <FormField
                control={form.control}
                name="owner"
                render={({ field }) => (
                  <FormItem>
                    <FormLabel>
                      Owner account
                      <InfoPopover className={infoPopoverClassName}>
                        Account that controls config (cold wallet recommended)
                      </InfoPopover>
                      <span className="text-primary">*</span>
                    </FormLabel>
                    <div className="flex items-center gap-x-3">
                      <FormControl>
                        <Input
                          className="font-mono"
                          placeholder=""
                          autoComplete="new-password"
                          spellCheck="false"
                          {...field}
                        />
                      </FormControl>
                      <Button
                        size="sm"
                        variant="outline"
                        onClick={(e) => {
                          e.preventDefault()
                          form.setValue('owner', activeAddress!, { shouldValidate: true })
                        }}
                      >
                        <WalletMinimal className="hidden mr-2 h-4 w-4 opacity-75 sm:inline" />
                        Autofill
                      </Button>
                    </div>
                    <FormMessage>{errors.owner?.message}</FormMessage>
                  </FormItem>
                )}
              />

              <FormField
                control={form.control}
                name="manager"
                render={({ field }) => (
                  <FormItem>
                    <FormLabel>
                      Manager account
                      <InfoPopover className={infoPopoverClassName}>
                        Account that triggers payouts and keyreg transactions (must sign
                        transactions)
                      </InfoPopover>
                      <span className="text-primary">*</span>
                    </FormLabel>
                    <div className="flex items-center gap-x-3">
                      <FormControl>
                        <Input
                          className="font-mono"
                          placeholder=""
                          autoComplete="new-password"
                          spellCheck="false"
                          {...field}
                        />
                      </FormControl>
                      <Button
                        size="sm"
                        variant="outline"
                        onClick={(e) => {
                          e.preventDefault()
                          form.setValue('manager', activeAddress!, { shouldValidate: true })
                        }}
                      >
                        <WalletMinimal className="hidden mr-2 h-4 w-4 opacity-75 sm:inline" />
                        Autofill
                      </Button>
                    </div>
                    <FormMessage>{errors.manager?.message}</FormMessage>
                  </FormItem>
                )}
              />

              <FormField
                control={form.control}
                name="validatorCommissionAddress"
                render={({ field }) => (
                  <FormItem>
                    <FormLabel>
                      Commission account
                      <InfoPopover className={infoPopoverClassName}>
                        Account that receives validator commission payments
                      </InfoPopover>
                      <span className="text-primary">*</span>
                    </FormLabel>
                    <div className="flex items-center gap-x-3">
                      <FormControl>
                        <Input
                          className="font-mono"
                          placeholder=""
                          autoComplete="new-password"
                          spellCheck="false"
                          {...field}
                        />
                      </FormControl>
                      <Button
                        size="sm"
                        variant="outline"
                        onClick={(e) => {
                          e.preventDefault()
                          form.setValue('validatorCommissionAddress', activeAddress!, {
                            shouldValidate: true,
                          })
                        }}
                      >
                        <WalletMinimal className="hidden mr-2 h-4 w-4 opacity-75 sm:inline" />
                        Autofill
                      </Button>
                    </div>
                    <FormMessage>{errors.validatorCommissionAddress?.message}</FormMessage>
                  </FormItem>
                )}
              />
            </fieldset>

            <fieldset className="grid gap-6 rounded-lg border p-6 max-w-3xl sm:grid-cols-2 md:grid-cols-3">
              <legend className="-ml-1 px-1 text-lg font-medium">Validator Settings</legend>
              <FormField
                control={form.control}
                name="minEntryStake"
                render={({ field }) => (
                  <FormItem>
                    <FormLabel>
                      Minimum entry stake
                      <InfoPopover className={infoPopoverClassName}>
                        Minimum stake required to enter a pool
                      </InfoPopover>
                      <span className="text-primary">*</span>
                    </FormLabel>
                    <FormControl>
                      <div className="relative">
                        <div className="pointer-events-none absolute inset-y-0 left-0 flex items-center pl-3">
                          <AlgoSymbol verticalOffset={1} className="text-muted-foreground" />
                        </div>
                        <Input className="pl-7" placeholder="1000" {...field} />
                      </div>
                    </FormControl>
                    <FormMessage>{errors.minEntryStake?.message}</FormMessage>
                  </FormItem>
                )}
              />

              <FormField
                control={form.control}
                name="epochRoundLength"
                render={({ field }) => (
                  <FormItem>
                    <FormLabel>
                      Epoch length
                      <InfoPopover className={infoPopoverClassName}>
                        Frequency of rewards payouts, in blocks. If a timeframe is selected, it will
                        be converted to blocks based on the current average block time (approx.{' '}
                        {blockTime.secs} seconds).
                      </InfoPopover>
                      <span className="text-primary">*</span>
                    </FormLabel>
                    <FormControl>
                      <div className="flex items-center">
                        <Input
                          className="rounded-r-none rounded-l-md focus:z-[2]"
                          placeholder=""
                          {...field}
                        />
                        <Select value={epochTimeframe} onValueChange={setEpochTimeframe}>
                          <FormControl>
                            <SelectTrigger className="w-[11rem] rounded-r-md rounded-l-none -ml-px">
                              <SelectValue placeholder="Select timeframe" />
                            </SelectTrigger>
                          </FormControl>
                          <SelectContent>
                            <SelectGroup>
                              <SelectItem value="blocks">Blocks</SelectItem>
                            </SelectGroup>
                            <div className="-mx-1 my-1">
                              <Separator />
                            </div>
                            <SelectGroup>
                              <SelectItem value="minutes" disabled={!blockTime}>
                                Minutes
                              </SelectItem>
                              <SelectItem value="hours" disabled={!blockTime}>
                                Hours
                              </SelectItem>
                              <SelectItem value="days" disabled={!blockTime}>
                                Days
                              </SelectItem>
                            </SelectGroup>
                          </SelectContent>
                        </Select>
                      </div>
                    </FormControl>
                    <FormDescription
                      className={cn({ hidden: epochTimeframe === 'blocks' || !blockTime })}
                    >
                      Timeframes are approximate and based on{' '}
                      <strong className="font-semibold text-foreground">{blockTime.secs}s</strong>{' '}
                      avg block time
                    </FormDescription>
                    <FormMessage>{errors.epochRoundLength?.message}</FormMessage>
                  </FormItem>
                )}
              />

              <FormField
                control={form.control}
                name="percentToValidator"
                render={({ field }) => (
                  <FormItem>
                    <FormLabel>
                      Commission percent
                      <InfoPopover className={infoPopoverClassName}>
                        Payout percentage w/ up to four decimals (e.g., 5.0001)
                      </InfoPopover>
                      <span className="text-primary">*</span>
                    </FormLabel>
                    <FormControl>
                      <Input placeholder="5.0000" {...field} />
                    </FormControl>
                    <FormMessage>{errors.percentToValidator?.message}</FormMessage>
                  </FormItem>
                )}
              />

              <FormField
                control={form.control}
                name="poolsPerNode"
                render={({ field }) => (
                  <FormItem>
                    <FormLabel>
                      Pools per node
                      <InfoPopover className={infoPopoverClassName}>
                        Number of pools to allow per node (max of 3 is recommended)
                      </InfoPopover>
                      <span className="text-primary">*</span>
                    </FormLabel>
                    <FormControl>
                      <Select value={field.value} onValueChange={field.onChange}>
                        <FormControl>
                          <SelectTrigger>
                            <SelectValue placeholder="Select number of pools" />
                          </SelectTrigger>
                        </FormControl>
                        <SelectContent>
                          {Array.from({ length: constraints.maxPoolsPerNode }, (_, i) => i + 1).map(
                            (number) => (
                              <SelectItem key={number} value={String(number)}>
                                {number}
                              </SelectItem>
                            ),
                          )}
                        </SelectContent>
                      </Select>
                    </FormControl>
                    <FormMessage>{errors.poolsPerNode?.message}</FormMessage>
                  </FormItem>
                )}
              />

              <FormField
                control={form.control}
                name="nfdForInfo"
                render={({ field }) => (
                  <FormItem className="sm:col-span-2">
                    <FormLabel>
                      Associated NFD
                      <InfoPopover className={infoPopoverClassName}>
                        NFD which the validator uses to describe their validator pool (optional)
                      </InfoPopover>
                    </FormLabel>
                    <div className="flex items-center gap-x-3">
                      <div className="flex-1 relative">
                        <FormControl>
                          <Input
                            className={cn(
                              isFetchingNfdForInfo || nfdForInfoAppId > 0 ? 'pr-10' : '',
                            )}
                            placeholder=""
                            autoComplete="new-password"
                            spellCheck="false"
                            {...field}
                            onChange={(e) => {
                              field.onChange(e) // Inform react-hook-form of the change
                              setNfdForInfoAppId(0) // Reset NFD app ID
                              setIsFetchingNfdForInfo(true) // Set fetching state
                              debouncedNfdForInfoCheck(e.target.value) // Perform debounced validation
                            }}
                          />
                        </FormControl>
                        <div
                          className={cn(
                            isFetchingNfdForInfo || nfdForInfoAppId > 0
                              ? 'opacity-100'
                              : 'opacity-0',
                            'pointer-events-none absolute inset-y-0 right-0 flex items-center pr-3',
                          )}
                        >
                          {isFetchingNfdForInfo ? (
                            <svg
                              xmlns="http://www.w3.org/2000/svg"
                              width="24"
                              height="24"
                              viewBox="0 0 24 24"
                              fill="none"
                              stroke="currentColor"
                              strokeWidth="2"
                              strokeLinecap="round"
                              strokeLinejoin="round"
                              className="h-5 w-5 animate-spin opacity-25"
                              aria-hidden="true"
                            >
                              <path d="M21 12a9 9 0 1 1-6.219-8.56" />
                            </svg>
                          ) : nfdForInfoAppId ? (
                            <Check className="h-5 w-5 text-green-500" />
                          ) : null}
                        </div>
                      </div>
                      <Button
                        size="sm"
                        variant={
                          showPrimaryMintNfd(
                            $nfdForInfo,
                            isFetchingNfdForInfo,
                            nfdForInfoAppId,
                            errors.nfdForInfo?.message,
                          )
                            ? 'default'
                            : 'outline'
                        }
                        asChild
                      >
                        <a
                          href={getNfdMintUrl(
                            $nfdForInfo,
                            showPrimaryMintNfd(
                              $nfdForInfo,
                              isFetchingNfdForInfo,
                              nfdForInfoAppId,
                              errors.nfdForInfo?.message,
                            ),
                          )}
                          target="_blank"
                          rel="noopener noreferrer"
                        >
                          <ArrowUpRight className="hidden mr-1 h-5 w-5 opacity-75 sm:inline" />
                          Mint NFD
                        </a>
                      </Button>
                    </div>
                    <FormMessage>{errors.nfdForInfo?.message}</FormMessage>
                  </FormItem>
                )}
              />
            </fieldset>

            <fieldset className="grid gap-6 rounded-lg border p-6 max-w-3xl sm:grid-cols-2">
              <legend className="-ml-1 px-1 text-lg font-medium">Reward Token</legend>
              <p className="sm:col-span-2 text-sm text-muted-foreground">
                Reward token to be paid out to stakers (optional)
              </p>
              <FormField
                control={form.control}
                name="rewardTokenId"
                render={({ field }) => (
                  <FormItem>
                    <FormLabel>Asset ID</FormLabel>
                    <FormControl>
                      <Input placeholder="" autoComplete="new-password" {...field} />
                    </FormControl>
                    <FormMessage>{errors.rewardTokenId?.message}</FormMessage>
                  </FormItem>
                )}
              />

              <FormField
                control={form.control}
                name="rewardPerPayout"
                render={({ field }) => (
                  <FormItem>
                    <FormLabel>Amount per payout</FormLabel>
                    <FormControl>
                      <Input placeholder="" {...field} />
                    </FormControl>
                    <FormMessage>{errors.rewardPerPayout?.message}</FormMessage>
                  </FormItem>
                )}
              />
            </fieldset>

            <fieldset className="grid gap-6 rounded-lg border p-6 max-w-3xl sm:grid-cols-2">
              <legend className="-ml-1 px-1 text-lg font-medium">Entry Gating</legend>
              <p className="sm:col-span-2 text-sm text-muted-foreground">
                Require stakers to hold a qualified asset to enter pool (optional)
              </p>
              <FormField
                control={form.control}
                name="entryGatingType"
                render={({ field }) => (
                  <FormItem>
                    <FormLabel>
                      Gating type
                      <InfoPopover className={infoPopoverClassName}>
                        Require stakers to hold a qualified asset to enter pool (optional)
                      </InfoPopover>
                    </FormLabel>
                    <FormControl>
                      <Select
                        value={field.value}
                        onValueChange={(type) => {
                          field.onChange(type) // Inform react-hook-form of the change

                          // Reset form fields
                          replace([{ value: '' }])
                          form.setValue('entryGatingAddress', '')
                          form.setValue('entryGatingNfdCreator', '')
                          form.setValue('entryGatingNfdParent', '')
                          form.setValue(
                            'gatingAssetMinBalance',
                            type === String(GatingType.SegmentNfd) ? '1' : '',
                          )

                          // Clear any errors
                          form.clearErrors('entryGatingAssets')
                          form.clearErrors('entryGatingAddress')
                          form.clearErrors('entryGatingNfdCreator')
                          form.clearErrors('entryGatingNfdParent')
                          form.clearErrors('gatingAssetMinBalance')
                        }}
                      >
                        <FormControl>
                          <SelectTrigger>
                            <SelectValue placeholder="Select asset gating type" />
                          </SelectTrigger>
                        </FormControl>
                        <SelectContent>
                          <SelectItem value={String(GatingType.None)}>None</SelectItem>
                          <SelectItem value={String(GatingType.CreatorAccount)}>
                            Asset by Creator Account
                          </SelectItem>
                          <SelectItem value={String(GatingType.AssetId)}>Asset ID</SelectItem>
                          <SelectItem value={String(GatingType.CreatorNfd)}>
                            Asset Created by NFD
                          </SelectItem>
                          <SelectItem value={String(GatingType.SegmentNfd)}>NFD Segment</SelectItem>
                        </SelectContent>
                      </Select>
                    </FormControl>
                    <FormMessage>{errors.entryGatingType?.message}</FormMessage>
                  </FormItem>
                )}
              />

              <FormField
                control={form.control}
                name="entryGatingAddress"
                render={({ field }) => (
                  <FormItem className={cn({ hidden: !showCreatorAddressField })}>
                    <FormLabel>
                      Asset creator account
                      <InfoPopover className={infoPopoverClassName}>
                        Must hold asset created by this account to enter pool
                      </InfoPopover>
                      <span className="text-primary">*</span>
                    </FormLabel>
                    <FormControl>
                      <Input placeholder="" {...field} />
                    </FormControl>
                    <FormMessage>{errors.entryGatingAddress?.message}</FormMessage>
                  </FormItem>
                )}
              />

              <div className={cn({ hidden: !showAssetFields })}>
                {fields.map((field, index) => (
                  <FormField
                    control={form.control}
                    key={field.id}
                    name={`entryGatingAssets.${index}.value`}
                    render={({ field }) => (
                      <FormItem>
                        <FormLabel className={cn(index !== 0 && 'sr-only')}>
                          Asset ID
                          <InfoPopover className={infoPopoverClassName}>
                            Must hold asset with this ID to enter pool
                          </InfoPopover>
                          <span className="text-primary">*</span>
                        </FormLabel>
                        <FormControl>
                          <Input {...field} />
                        </FormControl>
                        <FormMessage />
                      </FormItem>
                    )}
                  />
                ))}
                <FormMessage className="mt-2">
                  {errors.entryGatingAssets?.root?.message}
                </FormMessage>
                <Button
                  type="button"
                  variant="outline"
                  size="sm"
                  className="mt-2"
                  onClick={() => append({ value: '' })}
                  disabled={fields.length >= 4}
                >
                  Add Asset
                </Button>
              </div>

              <FormField
                control={form.control}
                name="entryGatingNfdCreator"
                render={({ field }) => (
                  <FormItem className={cn({ hidden: !showCreatorNfdField })}>
                    <FormLabel>
                      Asset creator NFD
                      <InfoPopover className={infoPopoverClassName}>
                        Must hold asset created by an account linked to this NFD to enter pool
                      </InfoPopover>
                      <span className="text-primary">*</span>
                    </FormLabel>
                    <div className="relative">
                      <FormControl>
                        <Input
                          className={cn(isFetchingNfdCreator || nfdCreatorAppId > 0 ? 'pr-10' : '')}
                          placeholder=""
                          autoComplete="new-password"
                          spellCheck="false"
                          {...field}
                          onChange={(e) => {
                            field.onChange(e) // Inform react-hook-form of the change
                            setNfdCreatorAppId(0) // Reset NFD app ID
                            setIsFetchingNfdCreator(true) // Set fetching state
                            debouncedNfdCreatorCheck(e.target.value) // Perform debounced validation
                          }}
                        />
                      </FormControl>
                      <div
                        className={cn(
                          isFetchingNfdCreator || nfdCreatorAppId > 0 ? 'opacity-100' : 'opacity-0',
                          'pointer-events-none absolute inset-y-0 right-0 flex items-center pr-3',
                        )}
                      >
                        {isFetchingNfdCreator ? (
                          <svg
                            xmlns="http://www.w3.org/2000/svg"
                            width="24"
                            height="24"
                            viewBox="0 0 24 24"
                            fill="none"
                            stroke="currentColor"
                            strokeWidth="2"
                            strokeLinecap="round"
                            strokeLinejoin="round"
                            className="h-5 w-5 animate-spin opacity-25"
                            aria-hidden="true"
                          >
                            <path d="M21 12a9 9 0 1 1-6.219-8.56" />
                          </svg>
                        ) : nfdCreatorAppId ? (
                          <Check className="h-5 w-5 text-green-500" />
                        ) : null}
                      </div>
                    </div>
                    <FormMessage>{errors.entryGatingNfdCreator?.message}</FormMessage>
                  </FormItem>
                )}
              />

              <FormField
                control={form.control}
                name="entryGatingNfdParent"
                render={({ field }) => (
                  <FormItem className={cn({ hidden: !showParentNfdField })}>
                    <FormLabel>
                      Root/parent NFD
                      <InfoPopover className={infoPopoverClassName}>
                        Must hold a segment of this root/parent NFD to enter pool
                      </InfoPopover>
                      <span className="text-primary">*</span>
                    </FormLabel>
                    <div className="flex items-center gap-x-3">
                      <div className="flex-1 relative">
                        <FormControl>
                          <Input
                            className={cn(
                              '',
                              isFetchingNfdParent || nfdParentAppId > 0 ? 'pr-10' : '',
                            )}
                            placeholder=""
                            autoComplete="new-password"
                            spellCheck="false"
                            {...field}
                            onChange={(e) => {
                              field.onChange(e) // Inform react-hook-form of the change
                              setNfdParentAppId(0) // Reset NFD app ID
                              setIsFetchingNfdParent(true) // Set fetching state
                              debouncedNfdParentCheck(e.target.value) // Perform debounced validation
                            }}
                          />
                        </FormControl>
                        <div
                          className={cn(
                            isFetchingNfdParent || nfdParentAppId > 0 ? 'opacity-100' : 'opacity-0',
                            'pointer-events-none absolute inset-y-0 right-0 flex items-center pr-3',
                          )}
                        >
                          {isFetchingNfdParent ? (
                            <svg
                              xmlns="http://www.w3.org/2000/svg"
                              width="24"
                              height="24"
                              viewBox="0 0 24 24"
                              fill="none"
                              stroke="currentColor"
                              strokeWidth="2"
                              strokeLinecap="round"
                              strokeLinejoin="round"
                              className="h-5 w-5 animate-spin opacity-25"
                              aria-hidden="true"
                            >
                              <path d="M21 12a9 9 0 1 1-6.219-8.56" />
                            </svg>
                          ) : nfdParentAppId ? (
                            <Check className="h-5 w-5 text-green-500" />
                          ) : null}
                        </div>
                      </div>
                      <Button
                        size="sm"
                        variant={
                          showPrimaryMintNfd(
                            $entryGatingNfdParent,
                            isFetchingNfdParent,
                            nfdParentAppId,
                            errors.entryGatingNfdParent?.message,
                          )
                            ? 'default'
                            : 'outline'
                        }
                        asChild
                      >
                        <a
                          href={getNfdMintUrl(
                            $entryGatingNfdParent,
                            showPrimaryMintNfd(
                              $entryGatingNfdParent,
                              isFetchingNfdParent,
                              nfdParentAppId,
                              errors.entryGatingNfdParent?.message,
                            ),
                          )}
                          target="_blank"
                          rel="noopener noreferrer"
                        >
                          <ArrowUpRight className="hidden mr-1 h-5 w-5 opacity-75 sm:inline" />
                          Mint NFD
                        </a>
                      </Button>
                    </div>
                    <FormMessage>{errors.entryGatingNfdParent?.message}</FormMessage>
                  </FormItem>
                )}
              />

              <FormField
                control={form.control}
                name="gatingAssetMinBalance"
                render={({ field }) => (
                  <FormItem className={cn({ hidden: !showMinBalanceField })}>
                    <FormLabel>
                      Minimum balance
                      <InfoPopover className={infoPopoverClassName}>
                        Minimum required balance of the entry gating asset
                      </InfoPopover>
                      <span className="text-primary">*</span>
                    </FormLabel>
                    <FormControl>
                      <Input placeholder="" {...field} />
                    </FormControl>
                    <FormMessage>{errors.gatingAssetMinBalance?.message}</FormMessage>
                  </FormItem>
                )}
              />
            </fieldset>

            {/* <fieldset className="grid gap-6 rounded-lg border p-6 max-w-3xl sm:grid-cols-2">
              <legend className="-ml-1 px-1 text-lg font-medium">Sunsetting</legend>
              <p className="sm:col-span-2 text-sm text-muted-foreground">
                Set a sunset date for the validator (optional)
              </p>
              <FormField
                control={form.control}
                name="sunsettingOn"
                render={({ field }) => (
                  <FormItem>
                    <FormLabel>
                      Sunset date
                      <InfoPopover className={infoPopoverClassName}>Date when validator will sunset</InfoPopover>
                    </FormLabel>
                    <div className="flex items-center gap-x-3">
                      <Popover>
                        <PopoverTrigger asChild>
                          <FormControl>
                            <Button
                              variant="outline"
                              className={cn(
                                'w-[240px] h-9 pl-3 text-left font-normal',
                                !field.value && 'text-muted-foreground',
                              )}
                            >
                              {field.value ? (
                                dayjs.unix(Number(field.value)).format('LL')
                              ) : (
                                <span>Select a date</span>
                              )}
                              <CalendarIcon className="ml-auto h-4 w-4 opacity-50" />
                            </Button>
                          </FormControl>
                        </PopoverTrigger>
                        <PopoverContent className="w-auto p-0" align="start">
                          <Calendar
                            mode="single"
                            selected={
                              field.value !== ''
                                ? dayjs.unix(Number(field.value)).toDate()
                                : undefined
                            }
                            onSelect={(date) => field.onChange(dayjs(date).unix().toString())}
                            disabled={(date) => date < new Date()}
                            initialFocus
                          />
                        </PopoverContent>
                      </Popover>
                      <Button
                        size="sm"
                        variant="outline"
                        onClick={(e) => {
                          e.preventDefault()
                          form.setValue('sunsettingOn', '', { shouldValidate: true })
                        }}
                      >
                        Reset
                      </Button>
                    </div>
                    <FormMessage>{errors.sunsettingOn?.message}</FormMessage>
                  </FormItem>
                )}
              />

              <FormField
                control={form.control}
                name="sunsettingTo"
                render={({ field }) => (
                  <FormItem>
                    <FormLabel>
                      Sunset to (validator ID)
                      <InfoPopover className={infoPopoverClassName}>
                        Validator ID that the validator is moving to (if known)
                      </InfoPopover>
                    </FormLabel>
                    <FormControl>
                      <Input placeholder="" {...field} />
                    </FormControl>
                    <FormMessage>{errors.sunsettingTo?.message}</FormMessage>
                  </FormItem>
                )}
              />
            </fieldset> */}
          </div>
          <div className="flex justify-between mt-12">
            {/* <Button
              variant="outline"
              onClick={(event: React.MouseEvent<HTMLButtonElement>) => {
                event.preventDefault()
                form.reset(validatorAutoFill(activeAddress as string))
              }}
            >
              Autofill
            </Button> */}
            <Button
              type="submit"
              size="lg"
              className="w-full text-base sm:w-auto"
              disabled={
                isSigning || isFetchingNfdForInfo || isFetchingNfdCreator || isFetchingNfdParent
              }
            >
              <Monitor className="mr-2 h-5 w-5" />
              Add Validator
            </Button>
          </div>
        </form>
      </Form>
    </div>
  )
}<|MERGE_RESOLUTION|>--- conflicted
+++ resolved
@@ -1,4 +1,5 @@
 import { zodResolver } from '@hookform/resolvers/zod'
+import { useQueryClient } from '@tanstack/react-query'
 import { useNavigate } from '@tanstack/react-router'
 import { useWallet } from '@txnlab/use-wallet-react'
 import { isAxiosError } from 'axios'
@@ -31,29 +32,14 @@
   SelectTrigger,
   SelectValue,
 } from '@/components/ui/select'
-<<<<<<< HEAD
 import { Separator } from '@/components/ui/separator'
-import {
-  GATING_TYPE_ASSETS_CREATED_BY,
-  GATING_TYPE_ASSET_ID,
-  GATING_TYPE_CREATED_BY_NFD_ADDRESSES,
-  GATING_TYPE_NONE,
-  GATING_TYPE_SEGMENT_OF_NFD,
-} from '@/constants/gating'
+import { GatingType } from '@/constants/gating'
 import { useBlockTime } from '@/hooks/useBlockTime'
 import { Constraints } from '@/interfaces/validator'
 import { useAuthAddress } from '@/providers/AuthAddressProvider'
 import {
-  getAddValidatorFormSchema,
   getEpochLengthBlocks,
-=======
-import { GatingType } from '@/constants/gating'
-import { Constraints } from '@/interfaces/validator'
-import { useAuthAddress } from '@/providers/AuthAddressProvider'
-import {
-  getEpochLengthMinutes,
   setValidatorQueriesData,
->>>>>>> b9465762
   transformEntryGatingAssets,
 } from '@/utils/contracts'
 // import { validatorAutoFill } from '@/utils/development'
@@ -61,7 +47,6 @@
 import { isValidName, trimExtension } from '@/utils/nfd'
 import { cn } from '@/utils/ui'
 import { entryGatingRefinement, validatorSchemas } from '@/utils/validation'
-import { useQueryClient } from '@tanstack/react-query'
 
 const nfdAppUrl = getNfdAppFromViteEnvironment()
 
@@ -99,7 +84,7 @@
       gatingAssetMinBalance: validatorSchemas.gatingAssetMinBalance(),
       rewardTokenId: validatorSchemas.rewardTokenId(),
       rewardPerPayout: validatorSchemas.rewardPerPayout(),
-      payoutEveryXMins: validatorSchemas.payoutEveryXMins(constraints),
+      epochRoundLength: validatorSchemas.epochRoundLength(constraints),
       percentToValidator: validatorSchemas.percentToValidator(constraints),
       validatorCommissionAddress: validatorSchemas.validatorCommissionAddress(),
       minEntryStake: validatorSchemas.minEntryStake(constraints),
