# Validators

{% hint style="warning" %}
Many parameters can ONLY be set up front, when defining the validator.

Allowing them to be changed at will would be dangerous for stakers.
{% endhint %}

**General Process:** Anyone is able to add themselves as a Validator. The protocol has safeguards in place to ensure Validators can't amass a dangerous amount of stake in a single pool, or combined across all pools for a single validator.

***

**Key Elements Defined by Validators:**

* **owner Address:** Ideally, a cold-wallet address for security.
* **Management Address:** A hot-wallet address accessible by the 'reti node daemon' for operational commands.
* **Payout Epoch Time (in minutes):** Frequency of payout balance adjustments (daily, weekly, etc.).  The node daemon will honor this time and trigger the 'epoch' based on the specified schedule for all pools.   The commission is paid out every epoch.  If the epoch is per day, then the commission % is that amount, per day.
* **Validator Commission Percentage:** Percentage the validator takes out of earned rewards per-epoch for covering operating costs. &#x20;
* **Commission Address:** An Algorand address designated for receiving the validator commission, changeable by the owner.
* **Minimum Stake:** Establishes a lower limit for participation to avoid minimal contributions.
<<<<<<< HEAD
* **Maximum Stake Per Pool:** Capped to encourage equitable incentive distribution and safety of the network.
* **pools Per Node:** Recommends a maximum of 3 pools per node, with a possibility of extending up to 6.
* **Maximum nodes:** Soft limit on node count to manage the overall number of pools effectively.
* **NFD id (Optional):** For associating validators with detailed information for transparency.
* **Token / NFD Gating:** Validators can require stakers hold certain types of assets in order to join their pools. This can be used to restrict validator pools to members of a particular community - NFT holders, special 'membership' tokens, etc. Supported options are:
=======
* **Maximum Stake Per Pool:** Can be set by validator to a lower amount than protocol maximum, or left as unset (0). &#x20;
  * The default maximum is based on taking the LESSER of:
    * 15% of online stake / number of pools
    * The max Algo per account allowed that still receives incentive rewards.  This amount is currently 70 million algo but will likely change over time.
* **Pools Per Node:** There is a hard limit of 3 pools per node but the validator can define a smaller amount as a signal of how they will run deploy and limit their pools.
* **NFD ID (Optional):** For associating validators with detailed information for transparency.
* **Token / NFD Gating:** Validators can require that stakers hold certain types of assets in order to join their pools. This can be used to restrict validator pools to members of a particular community - NFT holders, special 'membership' tokens, etc. Supported options are:
>>>>>>> ccd99df4
  * **Tokens/NFTs** by Creator and min amount (Optional): Can set a creator account such that all stakers must hold an ASA created by this account (w/ optional minimum amount for tokens).
  * **Specific ASA id**.
  * **Tokens/NFTs created by any address linked within a particular NFD**. This is so NFT projects with multiple creation wallets can just reference their NFD and then anyone holding an asset created by any account linked w/in the NFD is eligible.
  * **Owning a segment (including via linked addresses) of a particular NFD Root.** A project could have its own project root NFD, e.g., orange.algo, barb.algo, voi.algo, etc., and specify that only people owning a segment of a specific root can join.
  * **Reward token and reward rate (Optional)** : A validator can define a token that users are awarded in addition to the ALGO they receive for being in the pool. This will allow projects to allow rewarding members their own token, e.g., hold at least 5000 VEST/COOP/AKTA, etc., to enter a staking pool, with 1 day epochs, and all stakers get X amount of their token as daily rewards (added to stakers' available balance) for removal at any time.
* **Sunsetting information** : Validators will be able to sunset their validators, leaving guidance for stakers that they're going away or moving to a new validator configuration.

***
<|MERGE_RESOLUTION|>--- conflicted
+++ resolved
@@ -12,19 +12,12 @@
 
 **Key Elements Defined by Validators:**
 
-* **owner Address:** Ideally, a cold-wallet address for security.
+* **Owner Address:** Ideally, a cold-wallet address for security.
 * **Management Address:** A hot-wallet address accessible by the 'reti node daemon' for operational commands.
 * **Payout Epoch Time (in minutes):** Frequency of payout balance adjustments (daily, weekly, etc.).  The node daemon will honor this time and trigger the 'epoch' based on the specified schedule for all pools.   The commission is paid out every epoch.  If the epoch is per day, then the commission % is that amount, per day.
 * **Validator Commission Percentage:** Percentage the validator takes out of earned rewards per-epoch for covering operating costs. &#x20;
 * **Commission Address:** An Algorand address designated for receiving the validator commission, changeable by the owner.
 * **Minimum Stake:** Establishes a lower limit for participation to avoid minimal contributions.
-<<<<<<< HEAD
-* **Maximum Stake Per Pool:** Capped to encourage equitable incentive distribution and safety of the network.
-* **pools Per Node:** Recommends a maximum of 3 pools per node, with a possibility of extending up to 6.
-* **Maximum nodes:** Soft limit on node count to manage the overall number of pools effectively.
-* **NFD id (Optional):** For associating validators with detailed information for transparency.
-* **Token / NFD Gating:** Validators can require stakers hold certain types of assets in order to join their pools. This can be used to restrict validator pools to members of a particular community - NFT holders, special 'membership' tokens, etc. Supported options are:
-=======
 * **Maximum Stake Per Pool:** Can be set by validator to a lower amount than protocol maximum, or left as unset (0). &#x20;
   * The default maximum is based on taking the LESSER of:
     * 15% of online stake / number of pools
@@ -32,9 +25,8 @@
 * **Pools Per Node:** There is a hard limit of 3 pools per node but the validator can define a smaller amount as a signal of how they will run deploy and limit their pools.
 * **NFD ID (Optional):** For associating validators with detailed information for transparency.
 * **Token / NFD Gating:** Validators can require that stakers hold certain types of assets in order to join their pools. This can be used to restrict validator pools to members of a particular community - NFT holders, special 'membership' tokens, etc. Supported options are:
->>>>>>> ccd99df4
   * **Tokens/NFTs** by Creator and min amount (Optional): Can set a creator account such that all stakers must hold an ASA created by this account (w/ optional minimum amount for tokens).
-  * **Specific ASA id**.
+  * **Specific ASA ID**.
   * **Tokens/NFTs created by any address linked within a particular NFD**. This is so NFT projects with multiple creation wallets can just reference their NFD and then anyone holding an asset created by any account linked w/in the NFD is eligible.
   * **Owning a segment (including via linked addresses) of a particular NFD Root.** A project could have its own project root NFD, e.g., orange.algo, barb.algo, voi.algo, etc., and specify that only people owning a segment of a specific root can join.
   * **Reward token and reward rate (Optional)** : A validator can define a token that users are awarded in addition to the ALGO they receive for being in the pool. This will allow projects to allow rewarding members their own token, e.g., hold at least 5000 VEST/COOP/AKTA, etc., to enter a staking pool, with 1 day epochs, and all stakers get X amount of their token as daily rewards (added to stakers' available balance) for removal at any time.
