# Rewards

Staking pools will receive rewards when they propose blocks, as long as they're above the 30K ALGO threshold and below the maximum amount defined by the protocl (around 70M currently) and have good performance. Rewards for stakers and validators are distributed periodically at the end of each epoch, which is a fixed period of time determined by the validator. The reward distribution and calculation is designed to prevent gaming of the system.

There is a special limit per-validator of 10% of all online stake.  A type of slashing occurs if this is reached.  See **Saturation** below.

#### Reward Calculation

The total reward for the pool is calculated based on the current pool balance and the known staked amount. This reward is then distributed between the validator and stakers according to the following process:

<<<<<<< HEAD
1. **Validator Commission**: The validator receives their predefined commission, which is an immutable percentage set when defining the validator record.
2. **staker Reward Distribution**: The remaining reward is distributed among the stakers proportionally based on their stake and the duration they were active in the epoch.
   * stakers who were active for the entire epoch receive their full share of the reward based on their percentage of the total staked amount.
   * stakers who added or removed stake during the epoch receive a partial reward proportional to the time they were active in the epoch.
3. **Compounding**: staker rewards are directly added to their staked balance, compounding their future rewards.
=======
1. **Validator Commission**: The validator receives their predefined commission, which is an immutable percentage set when defining the validator record (unless saturated).
2. **Staker Reward Distribution**: The remaining reward is distributed among the stakers proportionally based on their stake and the duration they were active in the epoch.
   * Stakers who were active for the entire epoch receive their full share of the reward based on their percentage of the total staked amount.
   * Stakers who added or removed stake during the epoch receive a partial reward proportional to the time they were active in the epoch.
3. **Compounding**: Staker rewards are directly added to their staked balance, compounding their future rewards.
>>>>>>> ccd99df4

#### Soft caps and Validator Saturation

* While developing this solution, [Stefano De Angelis](https://github.com/deanstef) suggested a Saturation model whereby stake is still allowed to be added to pools, but a **Saturated** validator starts to have diminished rewards. &#x20;
*   This Saturation level is a _soft_ limit designed to prevent too much stake going to one validator and which scales with the total online stake.

    **More than 10% of the currently online stake** **will be considered a Saturated validator.**  The AVM  will have a new opcode so that contracts may query the current online stake value.  The pools will use this value for the soft limit.
* **Any validator exceeding this total threshold will be considered over-saturated and be negatively impacted.**  The effective APR is reduced.  In this state, the following changes:
  * **Rewards accrued in each epoch are reduced proportionally to the amount 'over' the threshold.**
  * **The validator receives no rewards**
  * The remainder (rewards - paid outreduced rewards) is sent back to the fee sink where it will accrue for future payout to the protocol and node runners.
  * The intended result is that this will encourage stakers to exit the pool or at least lower their stake to be within the thresholds. &#x20;
    * For example, if the current saturation limit for a validator is twice the amount staked in the pool, the reward will be halved.  The below example showing a fictional 200 ALGO reward being available, with 100,000 ALGO being the 'soft limit' per validator and 200,000 ALGO currently staked to the validator.  The 200 reward becomes 100 ALGO in this example.

$$
reward = \frac{algoReward * maxStakePerValidator}{totalStakeInValidator} = \frac{200*100000}{200000} = 100
$$

#### Hard caps

* **There is a 15% of online stake 'hard' cap** - where new stakers or additional stake can no longer be added to a validator.  This is to help safeguard the protocol.

#### Partial Epoch Staking

To prevent gaming of the system, stakers who add or remove stake during an epoch receive only a partial reward for that epoch. The partial reward is calculated based on the percentage of time the staker was active in the epoch.

For example, if a staker adds stake 95% of the way through an epoch, they would only receive 5% of the reward they would have received if they had been staked for the entire epoch.

After receiving their partial reward, these stakers become full stakers for the subsequent epoch, assuming they do not add stake again. Each time a staker adds stake, their "clock" in the epoch resets.  Accrued stake can always be removed without penalty however removing before an epoch forfeits any rewards accrued so far for that epoch.

#### Epoch Duration

Epochs can vary in duration, with some validators having extremely short epochs (as low as one minute). While the differences in partial rewards may be small for short epochs, preventing gaming of the system remains critical, particularly for larger epoch settings.

#### Token Rewards

Some validators may offer additional token rewards to incentivize staking. If a validator offers such rewards, the entire balance of any rewarded tokens is paid out to the staker when they remove any amount of stake from the pool.

#### Stake Removal

stakers can remove their stake from the pool at any time. When stake is removed, the staker can decide how much they want to withdraw. It must either be the entire stake, or a balance above the minimum entry for the pool.&#x20;

## Payout Process

* Determines the 'reward' amount based on the current pool balance vs the known 'staked' amount.
* Directly pays the validator their commission, which is immutable and part of defining the validator record itself.
* Walks the 'ledger' of stakers, and updates their balance to include their percentage of the shared reward (and thus compounding)
* The % share the user gets is based on their stake and is adjusted based on the % of time they were 'in the epoch'. A staker adding/entering stake 95% of the way through an epoch would only receive 5% of the reward they would have received had they been in the pool for the entire epoch.
* After paying 'partial' epoch holders, the remaining reward (which now has extra) is divided across the 'in pool 100% of the epoch' stakers with their relative % of the pool being based on their % of the total (minus the stake of the partial epoch stakers).
* The partial epoch holders will be full holders in the next epoch, assuming they don't add stake again. Each time adding stake resets their clock in the epoch.
* Some validators epochs might be extremely short (can be as low as minute), so the differences will be small but preventing gaming is still critical, particularly for larger epoch settings.
* Users can remove stake at will.  If a validator offers a token as additional rewards, the entire balance of any rewarded tokens are paid out when removing any amount of stake.<|MERGE_RESOLUTION|>--- conflicted
+++ resolved
@@ -8,19 +8,11 @@
 
 The total reward for the pool is calculated based on the current pool balance and the known staked amount. This reward is then distributed between the validator and stakers according to the following process:
 
-<<<<<<< HEAD
-1. **Validator Commission**: The validator receives their predefined commission, which is an immutable percentage set when defining the validator record.
-2. **staker Reward Distribution**: The remaining reward is distributed among the stakers proportionally based on their stake and the duration they were active in the epoch.
-   * stakers who were active for the entire epoch receive their full share of the reward based on their percentage of the total staked amount.
-   * stakers who added or removed stake during the epoch receive a partial reward proportional to the time they were active in the epoch.
-3. **Compounding**: staker rewards are directly added to their staked balance, compounding their future rewards.
-=======
 1. **Validator Commission**: The validator receives their predefined commission, which is an immutable percentage set when defining the validator record (unless saturated).
 2. **Staker Reward Distribution**: The remaining reward is distributed among the stakers proportionally based on their stake and the duration they were active in the epoch.
    * Stakers who were active for the entire epoch receive their full share of the reward based on their percentage of the total staked amount.
    * Stakers who added or removed stake during the epoch receive a partial reward proportional to the time they were active in the epoch.
 3. **Compounding**: Staker rewards are directly added to their staked balance, compounding their future rewards.
->>>>>>> ccd99df4
 
 #### Soft caps and Validator Saturation
 
@@ -61,7 +53,7 @@
 
 #### Stake Removal
 
-stakers can remove their stake from the pool at any time. When stake is removed, the staker can decide how much they want to withdraw. It must either be the entire stake, or a balance above the minimum entry for the pool.&#x20;
+Stakers can remove their stake from the pool at any time. When stake is removed, the staker can decide how much they want to withdraw. It must either be the entire stake, or a balance above the minimum entry for the pool.&#x20;
 
 ## Payout Process
 
