--- conflicted
+++ resolved
@@ -6707,13 +6707,10 @@
       '@types/node': 20.16.5
 
   '@types/node@20.16.5':
-<<<<<<< HEAD
-=======
     dependencies:
       undici-types: 6.19.8
 
   '@types/node@22.5.4':
->>>>>>> 7b4c7dd9
     dependencies:
       undici-types: 6.19.8
 
